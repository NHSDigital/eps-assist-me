"""
Slack event handlers - handles @mentions and direct messages to the bot
"""

import re
import time
import json
import traceback
from typing import Any, Dict, Tuple
import boto3
from botocore.exceptions import ClientError
from slack_sdk import WebClient
from mypy_boto3_cloudformation.client import CloudFormationClient
from mypy_boto3_lambda.client import LambdaClient

from app.services.dynamo import get_state_information, store_state_information
from app.core.config import (
    get_bot_token,
    get_logger,
    constants,
)

logger = get_logger()


def is_duplicate_event(event_id: str) -> bool:
    """
    Check if we've already processed this event using DynamoDB conditional writes

    Slack may send duplicate events due to retries, so we use DynamoDB's
    conditional write to atomically check and record event processing.
    """
    try:
        ttl = int(time.time()) + 3600  # 1 hour TTL
        store_state_information(
            {"pk": f"event#{event_id}", "sk": "dedup", "ttl": ttl, "timestamp": int(time.time())},
            "attribute_not_exists(pk)",
        )
        return False  # Not a duplicate
    except ClientError as e:
        if e.response["Error"]["Code"] == "ConditionalCheckFailedException":
            return True  # Duplicate
        logger.error("Error checking event duplication", extra={"error": traceback.format_exc()})
        return False


<<<<<<< HEAD
def trigger_async_processing(event: Dict[str, Any], event_id: str) -> None:
    """
    Trigger asynchronous Lambda invocation to process Slack events

    Slack requires responses within 3 seconds, but Bedrock queries can take longer.
    This function invokes the same Lambda function asynchronously to handle the
    actual AI processing without blocking the initial Slack response.
    """
    # incase we fail to re-invoke the lambda we should log an error
    lambda_client: LambdaClient = boto3.client("lambda")
    try:
        logger.debug("Triggering async lambda processing")
        lambda_payload = {"async_processing": True, "slack_event": {"event": event, "event_id": event_id}}
        lambda_client.invoke(
            FunctionName=os.environ["AWS_LAMBDA_FUNCTION_NAME"],
            InvocationType="Event",
            Payload=json.dumps(lambda_payload),
        )
        logger.debug("Async processing triggered successfully")
    except Exception as e:
        logger.error("Failed to trigger async processing", extra={"error": traceback.format_exc()})
        raise e


=======
>>>>>>> 4b452cd5
def respond_with_eyes(event: Dict[str, Any]) -> None:
    bot_token = get_bot_token()
    client = WebClient(token=bot_token)
    channel = event["channel"]
    ts = event["ts"]
    try:
        logger.debug("Responding with eyes")
        client.reactions_add(channel=channel, timestamp=ts, name="eyes")
    except Exception:
        logger.warning("Failed to respond with eyes", extra={"error": traceback.format_exc()})


def trigger_pull_request_processing(pull_request_id: str, event: Dict[str, Any], event_id: str) -> None:
    cloudformation_client: CloudFormationClient = boto3.client("cloudformation")
    lambda_client: LambdaClient = boto3.client("lambda")
    try:
        logger.debug("Getting arn for pull request", extra={"pull_request_id": pull_request_id})
        response = cloudformation_client.describe_stacks(StackName=f"epsam-pr-{pull_request_id}")
        outputs = {o["OutputKey"]: o["OutputValue"] for o in response["Stacks"][0]["Outputs"]}

        pull_request_lambda_arn = outputs.get("SlackBotLambdaArn")
        logger.debug("Triggering pull request lambda", extra={"lambda_arn": pull_request_lambda_arn})
        lambda_payload = {"pull_request_processing": True, "slack_event": {"event": event, "event_id": event_id}}
        response = lambda_client.invoke(
            FunctionName=pull_request_lambda_arn, InvocationType="Event", Payload=json.dumps(lambda_payload)
        )
        logger.info("Triggered pull request lambda", extra={"lambda_arn": pull_request_lambda_arn})
    except Exception as e:
        logger.error("Failed to trigger pull request lambda", extra={"error": traceback.format_exc()})
        raise e


def is_latest_message(conversation_key: str, message_ts: str) -> bool:
    """Check if message_ts is the latest bot message using session data"""
    try:
        response = get_state_information({"pk": conversation_key, "sk": constants.SESSION_SK})
        if "Item" in response:
            latest_message_ts = response["Item"].get("latest_message_ts")
            return latest_message_ts == message_ts
        return False
    except Exception as e:
        logger.error(f"Error checking latest message: {e}", extra={"error": traceback.format_exc()})
        return False


def gate_common(event: Dict[str, Any], body: Dict[str, Any]) -> str | None:
    """
    Apply common early checks that are shared across handlers.

    Returns:
        str | None: event_id if processing should continue; None to skip.

    Gates:
    - Missing or duplicate event_id (Slack retry dedupe)
    - Bot/self messages or non-standard subtypes (edits, deletes, etc.)
    """
    event_id = body.get("event_id")
    if not event_id:
        logger.info("Skipping event without event_id")
        return None

    if event.get("bot_id") or event.get("subtype"):
        return None

    if is_duplicate_event(event_id):
        logger.info(f"Skipping duplicate event: {event_id}")
        return None

    return event_id


def strip_mentions(message_text: str) -> str:
    """Remove Slack user mentions like <@U123> or <@U123|alias> from text."""
    return re.sub(r"<@[UW][A-Z0-9]+(\|[^>]+)?>", "", message_text or "").strip()


def extract_pull_request_id(text: str) -> Tuple[str, str]:
    # Regex: PULL_REQUEST_PREFIX + optional space + number + space + rest of text
    pattern = re.escape(constants.PULL_REQUEST_PREFIX) + r"\s*(\d+)\s+(.+)"
    match = re.match(pattern, text)
    if not match:
        raise ValueError("Text does not match expected format (#pr <number> <text>)")
    pr_number = int(match.group(1))
    rest_text = match.group(2)
    return pr_number, rest_text


def conversation_key_and_root(event: Dict[str, Any]) -> Tuple[str, str]:
    """
    Build a stable conversation scope and its root timestamp.

    DM:
        key = dm#<channel_id>
        root = event.thread_ts or event.ts
    Channel thread:
        key = thread#<channel_id>#<root_ts>
        root = event.thread_ts (or event.ts if thread root is the user’s top-level message)
    """
    channel_id = event["channel"]
    root = event.get("thread_ts") or event.get("ts")
    if event.get("channel_type") == constants.CHANNEL_TYPE_IM:
        return f"{constants.DM_PREFIX}{channel_id}", root
    return f"{constants.THREAD_PREFIX}{channel_id}#{root}", root


def extract_conversation_context(event: Dict[str, Any]) -> Tuple[str, str, str | None]:
    """Extract conversation key and thread context from event"""
    channel = event["channel"]
    # Determine conversation context: DM vs channel thread
    if event.get("channel_type") == constants.CHANNEL_TYPE_IM:
        return f"{constants.DM_PREFIX}{channel}", constants.CONTEXT_TYPE_DM, None  # DMs don't use threads
    else:
        thread_root = event.get("thread_ts", event["ts"])
        return f"{constants.THREAD_PREFIX}{channel}#{thread_root}", constants.CONTEXT_TYPE_THREAD, thread_root<|MERGE_RESOLUTION|>--- conflicted
+++ resolved
@@ -44,33 +44,6 @@
         return False
 
 
-<<<<<<< HEAD
-def trigger_async_processing(event: Dict[str, Any], event_id: str) -> None:
-    """
-    Trigger asynchronous Lambda invocation to process Slack events
-
-    Slack requires responses within 3 seconds, but Bedrock queries can take longer.
-    This function invokes the same Lambda function asynchronously to handle the
-    actual AI processing without blocking the initial Slack response.
-    """
-    # incase we fail to re-invoke the lambda we should log an error
-    lambda_client: LambdaClient = boto3.client("lambda")
-    try:
-        logger.debug("Triggering async lambda processing")
-        lambda_payload = {"async_processing": True, "slack_event": {"event": event, "event_id": event_id}}
-        lambda_client.invoke(
-            FunctionName=os.environ["AWS_LAMBDA_FUNCTION_NAME"],
-            InvocationType="Event",
-            Payload=json.dumps(lambda_payload),
-        )
-        logger.debug("Async processing triggered successfully")
-    except Exception as e:
-        logger.error("Failed to trigger async processing", extra={"error": traceback.format_exc()})
-        raise e
-
-
-=======
->>>>>>> 4b452cd5
 def respond_with_eyes(event: Dict[str, Any]) -> None:
     bot_token = get_bot_token()
     client = WebClient(token=bot_token)
