import {Construct} from "constructs"
import {LambdaFunction} from "../constructs/LambdaFunction"
import {ManagedPolicy} from "aws-cdk-lib/aws-iam"
import {StringParameter} from "aws-cdk-lib/aws-ssm"
import {Secret} from "aws-cdk-lib/aws-secretsmanager"
import {TableV2} from "aws-cdk-lib/aws-dynamodb"

// Claude model for RAG responses
const RAG_MODEL_ID = "anthropic.claude-3-sonnet-20240229-v1:0"
const BEDROCK_KB_DATA_SOURCE = "eps-assist-kb-ds"
const LAMBDA_MEMORY_SIZE = "265"

export interface FunctionsProps {
<<<<<<< HEAD
  stackName: string
  version: string
  commitId: string
  logRetentionInDays: number
  logLevel: string
  createIndexManagedPolicy: ManagedPolicy
  slackBotManagedPolicy: ManagedPolicy
  syncKnowledgeBaseManagedPolicy: ManagedPolicy
  slackBotTokenParameter: StringParameter
  slackSigningSecretParameter: StringParameter
  guardrailId: string
  guardrailVersion: string
  collectionId: string
  knowledgeBaseId: string
  dataSourceId: string
  region: string
  account: string
  slackBotTokenSecret: Secret
  slackBotSigningSecret: Secret
=======
  readonly stackName: string
  readonly version: string
  readonly commitId: string
  readonly logRetentionInDays: number
  readonly logLevel: string
  readonly createIndexManagedPolicy: ManagedPolicy
  readonly slackBotManagedPolicy: ManagedPolicy
  readonly slackBotTokenParameter: StringParameter
  readonly slackSigningSecretParameter: StringParameter
  readonly guardrailId: string
  readonly guardrailVersion: string
  readonly collectionId: string
  readonly knowledgeBaseId: string
  readonly region: string
  readonly account: string
  readonly slackBotTokenSecret: Secret
  readonly slackBotSigningSecret: Secret
  readonly slackBotStateTable: TableV2
>>>>>>> aeb5e30a
}

export class Functions extends Construct {
  public readonly functions: {[key: string]: LambdaFunction}

  constructor(scope: Construct, id: string, props: FunctionsProps) {
    super(scope, id)

    // Lambda function to create OpenSearch vector index
    const createIndexFunction = new LambdaFunction(this, "CreateIndexFunction", {
      stackName: props.stackName,
      functionName: `${props.stackName}-CreateIndexFunction`,
      packageBasePath: "packages/createIndexFunction",
      entryPoint: "app.py",
      logRetentionInDays: props.logRetentionInDays,
      logLevel: props.logLevel,
      environmentVariables: {"INDEX_NAME": props.collectionId},
      additionalPolicies: [props.createIndexManagedPolicy]
    })

    // Lambda function to handle Slack bot interactions (events and @mentions)
    const slackBotLambda = new LambdaFunction(this, "SlackBotLambda", {
      stackName: props.stackName,
      functionName: `${props.stackName}-SlackBotFunction`,
      packageBasePath: "packages/slackBotFunction",
      entryPoint: "app.py",
      logRetentionInDays: props.logRetentionInDays,
      logLevel: props.logLevel,
      additionalPolicies: [props.slackBotManagedPolicy],
      environmentVariables: {
        "RAG_MODEL_ID": RAG_MODEL_ID,
        "KNOWLEDGEBASE_ID": props.knowledgeBaseId || "placeholder",
        "BEDROCK_KB_DATA_SOURCE": BEDROCK_KB_DATA_SOURCE,
        "LAMBDA_MEMORY_SIZE": LAMBDA_MEMORY_SIZE,
        "SLACK_BOT_TOKEN_PARAMETER": props.slackBotTokenParameter.parameterName,
        "SLACK_SIGNING_SECRET_PARAMETER": props.slackSigningSecretParameter.parameterName,
        "GUARD_RAIL_ID": props.guardrailId || "placeholder",
        "GUARD_RAIL_VERSION": props.guardrailVersion || "placeholder",
        "SLACK_BOT_STATE_TABLE": props.slackBotStateTable.tableName
      }
    })

    // Grant secrets access to SlackBot Lambda
    props.slackBotTokenSecret.grantRead(slackBotLambda.function)
    props.slackBotSigningSecret.grantRead(slackBotLambda.function)

    // Lambda function to sync knowledge base on S3 events
    const syncKnowledgeBaseFunction = new LambdaFunction(this, "SyncKnowledgeBaseFunction", {
      stackName: props.stackName,
      functionName: `${props.stackName}-SyncKnowledgeBaseFunction`,
      packageBasePath: "packages/syncKnowledgeBaseFunction",
      entryPoint: "app.py",
      logRetentionInDays: props.logRetentionInDays,
      logLevel: props.logLevel,
      environmentVariables: {
        "KNOWLEDGEBASE_ID": props.knowledgeBaseId || "placeholder",
        "DATA_SOURCE_ID": props.dataSourceId || "placeholder"
      },
      additionalPolicies: [props.syncKnowledgeBaseManagedPolicy]
    })

    this.functions = {
      createIndex: createIndexFunction,
      slackBot: slackBotLambda,
      syncKnowledgeBase: syncKnowledgeBaseFunction
    }
  }
}<|MERGE_RESOLUTION|>--- conflicted
+++ resolved
@@ -11,27 +11,6 @@
 const LAMBDA_MEMORY_SIZE = "265"
 
 export interface FunctionsProps {
-<<<<<<< HEAD
-  stackName: string
-  version: string
-  commitId: string
-  logRetentionInDays: number
-  logLevel: string
-  createIndexManagedPolicy: ManagedPolicy
-  slackBotManagedPolicy: ManagedPolicy
-  syncKnowledgeBaseManagedPolicy: ManagedPolicy
-  slackBotTokenParameter: StringParameter
-  slackSigningSecretParameter: StringParameter
-  guardrailId: string
-  guardrailVersion: string
-  collectionId: string
-  knowledgeBaseId: string
-  dataSourceId: string
-  region: string
-  account: string
-  slackBotTokenSecret: Secret
-  slackBotSigningSecret: Secret
-=======
   readonly stackName: string
   readonly version: string
   readonly commitId: string
@@ -40,17 +19,18 @@
   readonly createIndexManagedPolicy: ManagedPolicy
   readonly slackBotManagedPolicy: ManagedPolicy
   readonly slackBotTokenParameter: StringParameter
+  readonly syncKnowledgeBaseManagedPolicy: ManagedPolicy
   readonly slackSigningSecretParameter: StringParameter
   readonly guardrailId: string
   readonly guardrailVersion: string
   readonly collectionId: string
   readonly knowledgeBaseId: string
+  readonly dataSourceId: string
   readonly region: string
   readonly account: string
   readonly slackBotTokenSecret: Secret
   readonly slackBotSigningSecret: Secret
   readonly slackBotStateTable: TableV2
->>>>>>> aeb5e30a
 }
 
 export class Functions extends Construct {
