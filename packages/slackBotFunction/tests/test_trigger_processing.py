--- conflicted
+++ resolved
@@ -3,105 +3,6 @@
 from unittest.mock import Mock, patch
 
 import pytest
-
-
-@patch("boto3.client")
-def test_trigger_pull_request_processing(
-    mock_boto_client: Mock,
-    mock_env: Mock,
-):
-    """Test triggering async processing"""
-    # set up mocks
-    mock_cf_client = Mock(name="cloudformation_client")
-    mock_lambda_client = Mock(name="lambda_client")
-
-    # Make boto3.client return the right mock depending on service
-    def client_side_effect(service_name, *args, **kwargs):
-        if service_name == "cloudformation":
-            return mock_cf_client
-        elif service_name == "lambda":
-            return mock_lambda_client
-        else:
-            raise ValueError(f"Unexpected client: {service_name}")
-
-    mock_boto_client.side_effect = client_side_effect
-
-    mock_cf_client.describe_stacks.return_value = {
-        "Stacks": [
-            {
-                "StackName": "mystack",
-                "Outputs": [{"OutputKey": "SlackBotLambdaArn", "OutputValue": "output_SlackBotLambdaArn"}],
-            }
-        ]
-    }
-
-    # delete and import module to test
-    if "app.utils.handler_utils" in sys.modules:
-        del sys.modules["app.utils.handler_utils"]
-    from app.utils.handler_utils import trigger_pull_request_processing
-
-    # perform operation
-    event_data = {"test": "data"}
-<<<<<<< HEAD
-    # Should not raise exception even if Lambda invoke fails
-    with pytest.raises(Exception):
-        trigger_async_processing(event=event_data, event_id="evt123")
-
-        # assertions
-        mock_boto_client.assert_called_once_with("lambda")
-        mock_lambda_client.invoke.assert_called_once()
-=======
-    trigger_pull_request_processing(pull_request_id="123", event=event_data, event_id="evt123")
-
-    # assertions
-    expected_lambda_payload = {
-        "pull_request_processing": True,
-        "slack_event": {"event": {"test": "data"}, "event_id": "evt123"},
-    }
-
-    mock_lambda_client.invoke.assert_called_once_with(
-        FunctionName="output_SlackBotLambdaArn", InvocationType="Event", Payload=json.dumps(expected_lambda_payload)
-    )
->>>>>>> 4b452cd5
-
-
-@patch("boto3.client")
-def test_trigger_pull_request_processing_error(
-    mock_boto_client: Mock,
-    mock_env: Mock,
-):
-    """Test triggering async processing"""
-    # set up mocks
-    mock_cf_client = Mock(name="cloudformation_client")
-    mock_lambda_client = Mock(name="lambda_client")
-
-    # Make boto3.client return the right mock depending on service
-    def client_side_effect(service_name, *args, **kwargs):
-        if service_name == "cloudformation":
-            return mock_cf_client
-        elif service_name == "lambda":
-            return mock_lambda_client
-        else:
-            raise ValueError(f"Unexpected client: {service_name}")
-
-    mock_boto_client.side_effect = client_side_effect
-
-    mock_cf_client.invoke.side_effect = Exception("Lambda invoke error")
-
-    # delete and import module to test
-    if "app.utils.handler_utils" in sys.modules:
-        del sys.modules["app.utils.handler_utils"]
-    from app.utils.handler_utils import trigger_pull_request_processing
-
-    # perform operation
-    event_data = {"test": "data"}
-    with pytest.raises(Exception):
-        trigger_pull_request_processing(pull_request_id="123", event=event_data, event_id="evt123")
-
-<<<<<<< HEAD
-    # assertions
-    mock_boto_client.assert_called_once_with("lambda")
-    mock_lambda_client.invoke.assert_called_once()
 
 
 @patch("boto3.client")
@@ -187,8 +88,6 @@
     with pytest.raises(Exception):
         trigger_pull_request_processing(pull_request_id="123", event=event_data, event_id="evt123")
 
-=======
->>>>>>> 4b452cd5
         # assertions
 
         mock_lambda_client.invoke.assert_not_called()