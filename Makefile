guard-%:
	@ if [ "${${*}}" = "" ]; then \
		echo "Environment variable $* not set"; \
		exit 1; \
	fi

.PHONY: install build test publish release clean

install: install-python install-hooks install-node

install-python:
	poetry install
	cd packages/createIndexFunction && pip install -r requirements.txt && pip install -r requirements-test.txt
	cd packages/slackBotFunction && pip install -r requirements.txt && pip install -r requirements-test.txt
	cd packages/syncKnowledgeBaseFunction && pip install -r requirements.txt && pip install -r requirements-test.txt

install-hooks: install-python
	poetry run pre-commit install --install-hooks --overwrite

install-node:
	npm ci

compile-node:
	npx tsc --build tsconfig.build.json

pre-commit: git-secrets-docker-setup
	poetry run pre-commit run --all-files

git-secrets-docker-setup:
	export LOCAL_WORKSPACE_FOLDER=$(pwd)
	docker build -f https://raw.githubusercontent.com/NHSDigital/eps-workflow-quality-checks/refs/tags/v4.0.4/dockerfiles/nhsd-git-secrets.dockerfile -t git-secrets .

lint: lint-githubactions lint-githubaction-scripts lint-black lint-flake8

lint-githubactions:
	actionlint

lint-githubaction-scripts:
	shellcheck ./scripts/*.sh
	shellcheck .github/scripts/*.sh

lint-black:
	poetry run black .

lint-flake8:
	poetry run flake8 .

<<<<<<< HEAD
test: compile-node test-lambda
	npm run test --workspace packages/cdk

test-lambda:
	cd packages/slackBotFunction && PYTHONPATH=. python -m pytest tests/ -v
	cd packages/createIndexFunction && PYTHONPATH=. python -m pytest tests/ -v
=======
test:
	cd packages/createIndexFunction && PYTHONPATH=. COVERAGE_FILE=coverage/.coverage python -m pytest
	cd packages/slackBotFunction && PYTHONPATH=. COVERAGE_FILE=coverage/.coverage python -m pytest
	cd packages/syncKnowledgeBaseFunction && PYTHONPATH=. COVERAGE_FILE=coverage/.coverage python -m pytest
>>>>>>> 5f345437

clean:
	rm -rf packages/cdk/coverage
	rm -rf packages/cdk/lib
	rm -rf packages/createIndexFunction/coverage
	rm -rf packages/createIndexFunction/.coverage
	rm -rf packages/slackBotFunction/coverage
	rm -rf packages/slackBotFunction/.coverage
	rm -rf packages/syncKnowledgeBaseFunction/coverage
	rm -rf packages/syncKnowledgeBaseFunction/.coverage
	rm -rf cdk.out
	rm -rf .build

deep-clean: clean
	rm -rf .venv
	find . -name 'node_modules' -type d -prune -exec rm -rf '{}' +

check-licenses: check-licenses-node check-licenses-python

check-licenses-node:
	npm run check-licenses --workspace packages/cdk

check-licenses-python:
	scripts/check_python_licenses.sh

aws-configure:
	aws configure sso --region eu-west-2

aws-login:
	aws sso login --sso-session sso-session

cfn-guard:
	./scripts/run_cfn_guard.sh

cdk-deploy: guard-STACK_NAME
	REQUIRE_APPROVAL="$${REQUIRE_APPROVAL:-any-change}" && \
	VERSION_NUMBER="$${VERSION_NUMBER:-undefined}" && \
	COMMIT_ID="$${COMMIT_ID:-undefined}" && \
		npx cdk deploy \
		--app "npx ts-node --prefer-ts-exts packages/cdk/bin/EpsAssistMeApp.ts" \
		--all \
		--ci true \
		--require-approval $${REQUIRE_APPROVAL} \
		--context accountId=$$ACCOUNT_ID \
		--context stackName=$$STACK_NAME \
		--context versionNumber=$$VERSION_NUMBER \
		--context commitId=$$COMMIT_ID \
		--context logRetentionInDays=$$LOG_RETENTION_IN_DAYS \
		--context slackBotToken=$$SLACK_BOT_TOKEN \
		--context slackSigningSecret=$$SLACK_SIGNING_SECRET

cdk-synth:
	npx cdk synth \
		--quiet \
		--app "npx ts-node --prefer-ts-exts packages/cdk/bin/EpsAssistMeApp.ts" \
		--context accountId=undefined \
		--context stackName=epsam \
		--context versionNumber=undefined \
		--context commitId=undefined \
		--context logRetentionInDays=30 \
		--context slackBotToken=dummy \
		--context slackSigningSecret=dummy
	./scripts/fix_cfn_guard.sh

cdk-diff:
	npx cdk diff \
		--app "npx ts-node --prefer-ts-exts packages/cdk/bin/EpsAssistMeApp.ts" \
		--context accountId=$$ACCOUNT_ID \
		--context stackName=$$STACK_NAME \
		--context versionNumber=$$VERSION_NUMBER \
		--context commitId=$$COMMIT_ID \
		--context logRetentionInDays=$$LOG_RETENTION_IN_DAYS

cdk-watch: guard-STACK_NAME
	REQUIRE_APPROVAL="$${REQUIRE_APPROVAL:-any-change}" && \
	VERSION_NUMBER="$${VERSION_NUMBER:-undefined}" && \
	COMMIT_ID="$${COMMIT_ID:-undefined}" && \
		npx cdk deploy \
		--app "npx ts-node --prefer-ts-exts packages/cdk/bin/EpsAssistMeApp.ts" \
		--watch \
		--all \
		--ci true \
		--require-approval $${REQUIRE_APPROVAL} \
		--context accountId=$$ACCOUNT_ID \
		--context stackName=$$STACK_NAME \
		--context versionNumber=$$VERSION_NUMBER \
		--context commitId=$$COMMIT_ID \
		--context logRetentionInDays=$$LOG_RETENTION_IN_DAYS \
		--context slackBotToken=$$SLACK_BOT_TOKEN \
		--context slackSigningSecret=$$SLACK_SIGNING_SECRET<|MERGE_RESOLUTION|>--- conflicted
+++ resolved
@@ -45,19 +45,10 @@
 lint-flake8:
 	poetry run flake8 .
 
-<<<<<<< HEAD
-test: compile-node test-lambda
-	npm run test --workspace packages/cdk
-
-test-lambda:
-	cd packages/slackBotFunction && PYTHONPATH=. python -m pytest tests/ -v
-	cd packages/createIndexFunction && PYTHONPATH=. python -m pytest tests/ -v
-=======
 test:
 	cd packages/createIndexFunction && PYTHONPATH=. COVERAGE_FILE=coverage/.coverage python -m pytest
 	cd packages/slackBotFunction && PYTHONPATH=. COVERAGE_FILE=coverage/.coverage python -m pytest
 	cd packages/syncKnowledgeBaseFunction && PYTHONPATH=. COVERAGE_FILE=coverage/.coverage python -m pytest
->>>>>>> 5f345437
 
 clean:
 	rm -rf packages/cdk/coverage
