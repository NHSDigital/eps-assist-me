--- conflicted
+++ resolved
@@ -102,19 +102,7 @@
     [
       {
         id: "AwsSolutions-IAM5",
-<<<<<<< HEAD
         reason: "Bedrock Knowledge Base requires wildcard permissions to access S3 documents and OpenSearch collection across environments."
-=======
-        reason: "Bedrock Knowledge Base requires these permissions to access S3 documents and OpenSearch collection.",
-        appliesTo: [
-          "Resource::<StorageDocsBucketepsamDocsF25F63F1.Arn>/*",
-          "Resource::<StorageDocsBucketepsampr20Docs075F648F.Arn>/*",
-          "Action::bedrock:Delete*",
-          `Resource::arn:aws:bedrock:eu-west-2:${account}:knowledge-base/*`,
-          `Resource::arn:aws:aoss:eu-west-2:${account}:collection/*`,
-          "Resource::*"
-        ]
->>>>>>> 5f345437
       }
     ]
   )
@@ -138,16 +126,7 @@
     [
       {
         id: "AwsSolutions-IAM5",
-<<<<<<< HEAD
         reason: "SlackBot Lambda needs wildcard permissions for guardrails, knowledge bases, and function invocation."
-=======
-        reason: "SlackBot Lambda needs wildcard access for Lambda functions (self-invocation) and KMS operations.",
-        appliesTo: [
-          `Resource::arn:aws:lambda:eu-west-2:${account}:function:*`,
-          "Action::kms:GenerateDataKey*",
-          "Action::kms:ReEncrypt*"
-        ]
->>>>>>> 5f345437
       }
     ]
   )
@@ -178,8 +157,17 @@
       }
     ]
   )
-<<<<<<< HEAD
-=======
+
+  safeAddNagSuppression(
+    stack,
+    "/EpsAssistMeStack/Secrets/SlackBotSigning/Secret/Resource",
+    [
+      {
+        id: "AwsSolutions-SMG4",
+        reason: "Slack signing secret rotation is handled manually as part of the Slack app configuration process."
+      }
+    ]
+  )
 
   // Suppress AWS managed policy usage in BucketNotificationsHandler (wildcard for any hash)
   const bucketNotificationHandlers = stack.node.findAll().filter(node =>
@@ -215,7 +203,6 @@
       ]
     )
   })
->>>>>>> 5f345437
 }
 
 const safeAddNagSuppression = (stack: Stack, path: string, suppressions: Array<NagPackSuppression>) => {
