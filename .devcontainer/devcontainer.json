// For format details, see https://aka.ms/devcontainer.json. For config options, see the
// README at: https://containers.dev/templates/tree/main/src/ubuntu
{
  "name": "Ubuntu",
  // Or use a Dockerfile or Docker Compose file. More info: https://containers.dev/guide/dockerfile
  "build": {
    "dockerfile": "Dockerfile",
    "context": "..",
    "args": {}
  },
  "mounts": [
    "source=${env:HOME}${env:USERPROFILE}/.aws,target=/home/vscode/.aws,type=bind",
    "source=${env:HOME}${env:USERPROFILE}/.ssh,target=/home/vscode/.ssh,type=bind",
    "source=${env:HOME}${env:USERPROFILE}/.gnupg,target=/home/vscode/.gnupg,type=bind",
    "source=${env:HOME}${env:USERPROFILE}/.npmrc,target=/home/vscode/.npmrc,type=bind"
  ],
  "features": {
    "ghcr.io/devcontainers/features/docker-outside-of-docker:1": {
      "version": "latest",
      "moby": "true",
      "installDockerBuildx": "true"
    }
  },
  "remoteEnv": { "LOCAL_WORKSPACE_FOLDER": "${localWorkspaceFolder}/" },
  "customizations": {
    "vscode": {
      "extensions": [
        "AmazonWebServices.aws-toolkit-vscode",
        "redhat.vscode-yaml",
        "ms-python.python",
<<<<<<< HEAD
        "charliermarsh.ruff",
=======
        "ms-python.black-formatter",
        "ms-python.flake8",
>>>>>>> 9af5bbdb
        "eamodio.gitlens",
        "github.vscode-pull-request-github",
        "42crunch.vscode-openapi",
        "mermade.openapi-lint",
        "dbaeumer.vscode-eslint",
        "christian-kohler.npm-intellisense",
        "dbaeumer.vscode-eslint",
        "lfm.vscode-makefile-term",
        "GrapeCity.gc-excelviewer",
        "redhat.vscode-xml",
        "streetsidesoftware.code-spell-checker",
        "timonwong.shellcheck",
        "mkhl.direnv",
        "github.vscode-github-actions"
      ],
      "settings": {
        "python.defaultInterpreterPath": "/workspaces/eps-assist-me/.venv/bin/python",
        "python.analysis.autoSearchPaths": true,
        "python.analysis.extraPaths": [],
        "python.testing.unittestEnabled": false,
        "python.testing.pytestEnabled": false,
        "python.linting.pylintEnabled": false,
<<<<<<< HEAD
        "python.linting.enabled": false, // Disable old linting since we're using ruff
        "[python]": {
          "editor.defaultFormatter": "charliermarsh.ruff",
          "editor.codeActionsOnSave": {
            "source.organizeImports.ruff": "explicit",
            "source.fixAll.ruff": "explicit"
          }
=======
        "python.linting.flake8Enabled": true,
        "python.linting.enabled": true, // required to format on save
        "python.formatting.provider": "black",
        "black-formatter.args": ["--line-length=120"],
        "[python]": {
          "editor.defaultFormatter": "ms-python.black-formatter"
>>>>>>> 9af5bbdb
        },
        "editor.defaultFormatter": "dbaeumer.vscode-eslint",
        "editor.formatOnPaste": false, // required
        "editor.formatOnType": false, // required
        "editor.formatOnSave": true, // optional
        "editor.formatOnSaveMode": "file",
        "cSpell.words": ["fhir", "Formik", "pino", "serialisation"],
        "eslint.useFlatConfig": true,
        "eslint.format.enable": true
      }
    }
  },
  "postCreateCommand": "rm -f ~/.docker/config.json; git config --global --add safe.directory /workspaces/eps-assist-me; make install; direnv allow ."
  // "features": {},
  // Use 'forwardPorts' to make a list of ports inside the container available locally.
  // "forwardPorts": [],
  // Use 'postCreateCommand' to run commands after the container is created.
  // "postCreateCommand": ""
  // Configure tool-specific properties.
  // "customizations": {},
  // Uncomment to connect as root instead. More info: https://aka.ms/dev-containers-non-root.
  // "remoteUser": "root"
}<|MERGE_RESOLUTION|>--- conflicted
+++ resolved
@@ -28,12 +28,7 @@
         "AmazonWebServices.aws-toolkit-vscode",
         "redhat.vscode-yaml",
         "ms-python.python",
-<<<<<<< HEAD
         "charliermarsh.ruff",
-=======
-        "ms-python.black-formatter",
-        "ms-python.flake8",
->>>>>>> 9af5bbdb
         "eamodio.gitlens",
         "github.vscode-pull-request-github",
         "42crunch.vscode-openapi",
@@ -56,7 +51,6 @@
         "python.testing.unittestEnabled": false,
         "python.testing.pytestEnabled": false,
         "python.linting.pylintEnabled": false,
-<<<<<<< HEAD
         "python.linting.enabled": false, // Disable old linting since we're using ruff
         "[python]": {
           "editor.defaultFormatter": "charliermarsh.ruff",
@@ -64,14 +58,6 @@
             "source.organizeImports.ruff": "explicit",
             "source.fixAll.ruff": "explicit"
           }
-=======
-        "python.linting.flake8Enabled": true,
-        "python.linting.enabled": true, // required to format on save
-        "python.formatting.provider": "black",
-        "black-formatter.args": ["--line-length=120"],
-        "[python]": {
-          "editor.defaultFormatter": "ms-python.black-formatter"
->>>>>>> 9af5bbdb
         },
         "editor.defaultFormatter": "dbaeumer.vscode-eslint",
         "editor.formatOnPaste": false, // required
