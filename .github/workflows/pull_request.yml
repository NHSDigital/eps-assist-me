--- conflicted
+++ resolved
@@ -33,15 +33,11 @@
           echo "TAG_FORMAT=$TAG_FORMAT" >> "$GITHUB_OUTPUT"
 
   quality_checks:
-<<<<<<< HEAD
     uses: NHSDigital/eps-workflow-quality-checks/.github/workflows/quality-checks.yml@661fd3661188e23642ee33e258b70151862fbc0b
-    # uses: NHSDigital/eps-workflow-quality-checks/.github/workflows/quality-checks.yml@v4.1.3
-=======
-    uses: NHSDigital/eps-common-workflows/.github/workflows/quality-checks.yml@a7daff06de7b695f601d9b1723ca184daca7d898
+    # uses: NHSDigital/eps-common-workflows/.github/workflows/quality-checks.yml@a7daff06de7b695f601d9b1723ca184daca7d898
     needs: [get_asdf_version]
     with:
       asdfVersion: ${{ needs.get_asdf_version.outputs.asdf_version }}
->>>>>>> 55dba968
     secrets:
       SONAR_TOKEN: ${{ secrets.SONAR_TOKEN }}
 
