import {Construct} from "constructs"
import {
  PolicyStatement,
  Role,
  ServicePrincipal,
  ManagedPolicy
} from "aws-cdk-lib/aws-iam"
import {Bucket} from "aws-cdk-lib/aws-s3"

// Amazon Titan embedding model for vector generation
const EMBEDDING_MODEL = "amazon.titan-embed-text-v2:0"
// Claude model for RAG responses
const RAG_MODEL_ID = "anthropic.claude-3-sonnet-20240229-v1:0"

export interface IamResourcesProps {
  readonly region: string
  readonly account: string
  readonly kbDocsBucket: Bucket
  readonly slackBotTokenParameterName: string
  readonly slackSigningSecretParameterName: string
<<<<<<< HEAD
  readonly conversationTableArn: string
  readonly conversationKeyArn: string
=======
  readonly slackBotStateTableArn: string
  readonly slackBotStateTableKmsKeyArn: string
>>>>>>> aeb5e30a
}

export class IamResources extends Construct {
  public readonly bedrockExecutionRole: Role
  public readonly createIndexManagedPolicy: ManagedPolicy
  public readonly slackBotManagedPolicy: ManagedPolicy

  constructor(scope: Construct, id: string, props: IamResourcesProps) {
    super(scope, id)

    // Create Bedrock execution role policies for embedding model access
    const bedrockExecutionRolePolicy = new PolicyStatement({
      actions: ["bedrock:InvokeModel"],
      resources: [`arn:aws:bedrock:${props.region}::foundation-model/${EMBEDDING_MODEL}`]
    })

    // Policy for Bedrock Knowledge Base deletion operations
    const bedrockKBDeleteRolePolicy = new PolicyStatement({
      actions: ["bedrock:Delete*"],
      resources: [`arn:aws:bedrock:${props.region}:${props.account}:knowledge-base/*`]
    })

    // OpenSearch Serverless access policy for Knowledge Base operations
    const bedrockOSSPolicyForKnowledgeBase = new PolicyStatement({
      actions: [
        "aoss:APIAccessAll",
        "aoss:DeleteAccessPolicy",
        "aoss:DeleteCollection",
        "aoss:DeleteLifecyclePolicy",
        "aoss:DeleteSecurityConfig",
        "aoss:DeleteSecurityPolicy"
      ],
      resources: [`arn:aws:aoss:${props.region}:${props.account}:collection/*`]
    })

    // S3 bucket-specific access policies
    const s3AccessListPolicy = new PolicyStatement({
      actions: ["s3:ListBucket"],
      resources: [props.kbDocsBucket.bucketArn],
      conditions: {"StringEquals": {"aws:ResourceAccount": props.account}}
    })

    const s3AccessGetPolicy = new PolicyStatement({
      actions: ["s3:GetObject"],
      resources: [`${props.kbDocsBucket.bucketArn}/*`],
      conditions: {"StringEquals": {"aws:ResourceAccount": props.account}}
    })

    // KMS permissions for S3 bucket encryption
    const kmsAccessPolicy = new PolicyStatement({
      actions: ["kms:Decrypt", "kms:DescribeKey"],
      resources: ["*"],
      conditions: {"StringEquals": {"aws:ResourceAccount": props.account}}
    })

    // Create managed policy for Bedrock execution role
    const bedrockExecutionManagedPolicy = new ManagedPolicy(this, "BedrockExecutionManagedPolicy", {
      description: "Policy for Bedrock Knowledge Base to access S3 and OpenSearch",
      statements: [
        bedrockExecutionRolePolicy,
        bedrockKBDeleteRolePolicy,
        bedrockOSSPolicyForKnowledgeBase,
        s3AccessListPolicy,
        s3AccessGetPolicy,
        kmsAccessPolicy
      ]
    })

    // Create Bedrock execution role with managed policy
    this.bedrockExecutionRole = new Role(this, "EpsAssistMeBedrockExecutionRole", {
      assumedBy: new ServicePrincipal("bedrock.amazonaws.com"),
      description: "Role for Bedrock Knowledge Base to access S3 and OpenSearch",
      managedPolicies: [bedrockExecutionManagedPolicy]
    })

    // Create managed policy for CreateIndex Lambda function
    const createIndexPolicy = new PolicyStatement({
      actions: [
        "aoss:APIAccessAll",
        "aoss:DescribeIndex",
        "aoss:ReadDocument",
        "aoss:CreateIndex",
        "aoss:DeleteIndex",
        "aoss:UpdateIndex",
        "aoss:WriteDocument",
        "aoss:CreateCollectionItems",
        "aoss:DeleteCollectionItems",
        "aoss:UpdateCollectionItems",
        "aoss:DescribeCollectionItems"
      ],
      resources: [
        `arn:aws:aoss:${props.region}:${props.account}:collection/*`,
        `arn:aws:aoss:${props.region}:${props.account}:index/*`
      ]
    })

    this.createIndexManagedPolicy = new ManagedPolicy(this, "CreateIndexManagedPolicy", {
      description: "Policy for Lambda to create OpenSearch index",
      statements: [createIndexPolicy]
    })

    // Create managed policy for SlackBot Lambda function
    const slackBotPolicy = new PolicyStatement({
      actions: ["bedrock:InvokeModel"],
      resources: [`arn:aws:bedrock:${props.region}::foundation-model/${RAG_MODEL_ID}`]
    })

    const slackBotKnowledgeBasePolicy = new PolicyStatement({
      actions: ["bedrock:Retrieve", "bedrock:RetrieveAndGenerate"],
      resources: [`arn:aws:bedrock:${props.region}:${props.account}:knowledge-base/*`]
    })

    const slackBotSSMPolicy = new PolicyStatement({
      actions: ["ssm:GetParameter"],
      resources: [
        `arn:aws:ssm:${props.region}:${props.account}:parameter${props.slackBotTokenParameterName}`,
        `arn:aws:ssm:${props.region}:${props.account}:parameter${props.slackSigningSecretParameterName}`
      ]
    })

    const slackBotLambdaPolicy = new PolicyStatement({
      actions: ["lambda:InvokeFunction"],
      resources: [`arn:aws:lambda:${props.region}:${props.account}:function:*`]
    })

    const slackBotGuardrailPolicy = new PolicyStatement({
      actions: ["bedrock:ApplyGuardrail"],
      resources: [`arn:aws:bedrock:${props.region}:${props.account}:guardrail/*`]
    })

<<<<<<< HEAD
    // DynamoDB permissions for conversation session storage
    const slackBotDynamoPolicy = new PolicyStatement({
      actions: [
        "dynamodb:GetItem",
        "dynamodb:PutItem",
        "dynamodb:UpdateItem",
        "dynamodb:DeleteItem",
        "dynamodb:Query"
      ],
      resources: [
        props.conversationTableArn,
        `${props.conversationTableArn}/index/*`
      ]
    })

    // KMS permissions for conversation table encryption
    const slackBotConversationKmsPolicy = new PolicyStatement({
      actions: [
        "kms:Decrypt",
        "kms:DescribeKey",
        "kms:Encrypt",
        "kms:GenerateDataKey"
      ],
      resources: [props.conversationKeyArn]
    })

    this.slackBotManagedPolicy = new ManagedPolicy(this, "SlackBotManagedPolicy", {
      description: "Policy for SlackBot Lambda to access Bedrock, SSM, Lambda, and DynamoDB",
=======
    const slackBotDynamoDbPolicy = new PolicyStatement({
      actions: [
        "dynamodb:GetItem",
        "dynamodb:PutItem",
        "dynamodb:DeleteItem",
        "dynamodb:Query",
        "dynamodb:Scan",
        "dynamodb:BatchGetItem",
        "dynamodb:BatchWriteItem",
        "dynamodb:UpdateItem"
      ],
      resources: [props.slackBotStateTableArn]
    })

    const slackBotKmsPolicy = new PolicyStatement({
      actions: [
        "kms:Encrypt",
        "kms:Decrypt",
        "kms:ReEncrypt*",
        "kms:GenerateDataKey*",
        "kms:DescribeKey"
      ],
      resources: [props.slackBotStateTableKmsKeyArn]
    })

    this.slackBotManagedPolicy = new ManagedPolicy(this, "SlackBotManagedPolicy", {
      description: "Policy for SlackBot Lambda to access Bedrock, SSM, Lambda, DynamoDB, and KMS",
>>>>>>> aeb5e30a
      statements: [
        slackBotPolicy,
        slackBotKnowledgeBasePolicy,
        slackBotSSMPolicy,
        slackBotLambdaPolicy,
        slackBotGuardrailPolicy,
<<<<<<< HEAD
        slackBotDynamoPolicy,
        slackBotConversationKmsPolicy
=======
        slackBotDynamoDbPolicy,
        slackBotKmsPolicy
>>>>>>> aeb5e30a
      ]
    })
  }
}<|MERGE_RESOLUTION|>--- conflicted
+++ resolved
@@ -18,13 +18,8 @@
   readonly kbDocsBucket: Bucket
   readonly slackBotTokenParameterName: string
   readonly slackSigningSecretParameterName: string
-<<<<<<< HEAD
-  readonly conversationTableArn: string
-  readonly conversationKeyArn: string
-=======
   readonly slackBotStateTableArn: string
   readonly slackBotStateTableKmsKeyArn: string
->>>>>>> aeb5e30a
 }
 
 export class IamResources extends Construct {
@@ -155,36 +150,6 @@
       resources: [`arn:aws:bedrock:${props.region}:${props.account}:guardrail/*`]
     })
 
-<<<<<<< HEAD
-    // DynamoDB permissions for conversation session storage
-    const slackBotDynamoPolicy = new PolicyStatement({
-      actions: [
-        "dynamodb:GetItem",
-        "dynamodb:PutItem",
-        "dynamodb:UpdateItem",
-        "dynamodb:DeleteItem",
-        "dynamodb:Query"
-      ],
-      resources: [
-        props.conversationTableArn,
-        `${props.conversationTableArn}/index/*`
-      ]
-    })
-
-    // KMS permissions for conversation table encryption
-    const slackBotConversationKmsPolicy = new PolicyStatement({
-      actions: [
-        "kms:Decrypt",
-        "kms:DescribeKey",
-        "kms:Encrypt",
-        "kms:GenerateDataKey"
-      ],
-      resources: [props.conversationKeyArn]
-    })
-
-    this.slackBotManagedPolicy = new ManagedPolicy(this, "SlackBotManagedPolicy", {
-      description: "Policy for SlackBot Lambda to access Bedrock, SSM, Lambda, and DynamoDB",
-=======
     const slackBotDynamoDbPolicy = new PolicyStatement({
       actions: [
         "dynamodb:GetItem",
@@ -212,20 +177,14 @@
 
     this.slackBotManagedPolicy = new ManagedPolicy(this, "SlackBotManagedPolicy", {
       description: "Policy for SlackBot Lambda to access Bedrock, SSM, Lambda, DynamoDB, and KMS",
->>>>>>> aeb5e30a
       statements: [
         slackBotPolicy,
         slackBotKnowledgeBasePolicy,
         slackBotSSMPolicy,
         slackBotLambdaPolicy,
         slackBotGuardrailPolicy,
-<<<<<<< HEAD
-        slackBotDynamoPolicy,
-        slackBotConversationKmsPolicy
-=======
         slackBotDynamoDbPolicy,
         slackBotKmsPolicy
->>>>>>> aeb5e30a
       ]
     })
   }
