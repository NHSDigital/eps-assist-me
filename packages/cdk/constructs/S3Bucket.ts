--- conflicted
+++ resolved
@@ -10,10 +10,6 @@
 
 export interface S3BucketProps {
   readonly bucketName: string
-<<<<<<< HEAD
-  readonly kmsKey: Key
-=======
->>>>>>> aeb5e30a
   readonly versioned: boolean
 }
 
