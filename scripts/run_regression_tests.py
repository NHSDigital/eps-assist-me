--- conflicted
+++ resolved
@@ -186,17 +186,12 @@
         default=False,
         type=lambda x: (str(x).lower() == "true"),
         help="If this is being called from github actions rather than azure",
-<<<<<<< HEAD
-    )
-    parser.add_argument("--product", required=True, help="Please provide the product to run the tests for.")
-=======
     )
     parser.add_argument(
         "--product",
         required=True,
         help="Please provide the product to run the tests for.",
     )
->>>>>>> 9af5bbdb
     parser.add_argument("--token", required=False, help="Please provide the authentication token.")
     parser.add_argument(
         "--regression_branch",
