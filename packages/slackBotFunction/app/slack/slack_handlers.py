"""
Slack event handlers for @mentions, DMs, and feedback capture.

Design goals:
- Acknowledge Slack events quickly.
- Keep setup_handlers minimal; put real logic in small, testable functions.
- Support mention-only start in channels, follow-ups in bot-owned threads, and 'feedback:' notes.
"""

import json
from functools import lru_cache
import traceback
from typing import Any, Dict
from botocore.exceptions import ClientError
from slack_bolt import Ack, App
from slack_sdk import WebClient
from app.core.config import (
    bot_messages,
    get_logger,
    constants,
)
from app.services.dynamo import get_state_information
from app.services.slack import post_error_message
from app.utils.handler_utils import (
    conversation_key_and_root,
    extract_conversation_context,
    extract_pull_request_id,
    gate_common,
    is_latest_message,
    strip_mentions,
    respond_with_eyes,
    trigger_pull_request_processing,
)
<<<<<<< HEAD
from app.slack.slack_events import _extract_conversation_context, store_feedback
=======
from app.slack.slack_events import process_async_slack_event, store_feedback
>>>>>>> 4b452cd5

logger = get_logger()

# ================================================================
# Registration
# ================================================================


@lru_cache
def setup_handlers(app: App) -> None:
    """Register handlers. Intentionally minimal—no branching here."""
    app.event("app_mention")(ack=respond_to_slack_within_3_seconds, lazy=[mention_handler])
    app.event("message")(ack=respond_to_slack_within_3_seconds, lazy=[unified_message_handler])
    app.action("feedback_yes")(ack=respond_to_slack_within_3_seconds, lazy=[feedback_handler])
    app.action("feedback_no")(ack=respond_to_slack_within_3_seconds, lazy=[feedback_handler])


# ================================================================
# Event and message handlers
# ================================================================


def respond_to_slack_within_3_seconds(event: Dict[str, Any], ack: Ack):
    respond_with_eyes(event=event)
    logger.debug("Sending ack response")
    ack()


def mention_handler(event: Dict[str, Any], body: Dict[str, Any], client: WebClient) -> None:
    """
    Channel interactions that mention the bot.
    - If text after the mention starts with 'feedback:', store it as additional feedback.
    - Otherwise, forward to the async processing pipeline (Q&A).
    """
    event_id = gate_common(event=event, body=body)
    if not event_id:
        return
    original_message_text = (event.get("text") or "").strip()
    user_id = event.get("user", "unknown")
    conversation_key, thread_root = conversation_key_and_root(event=event)

    message_text = strip_mentions(message_text=original_message_text)
    logger.info(f"Processing @mention from user {user_id}", extra={"event_id": event_id})
    _common_message_handler(
        message_text=message_text,
        conversation_key=conversation_key,
        thread_root=thread_root,
        client=client,
        event=event,
        event_id=event_id,
        post_to_thread=True,
    )


def dm_message_handler(event: Dict[str, Any], event_id: str, client: WebClient, body: Dict[str, Any]) -> None:
    """
    Direct messages:
    - 'feedback:' prefix -> store as conversation-scoped additional feedback (no model call).
    - otherwise -> forward to async processing (Q&A).
    """
    if event.get("channel_type") != constants.CHANNEL_TYPE_IM:
        return  # not a DM; the channel handler will evaluate it
    message_text = (event.get("text") or "").strip()
    user_id = event.get("user", "unknown")
    conversation_key, thread_root = conversation_key_and_root(event=event)
    logger.info(f"Processing DM from user {user_id}", extra={"event_id": event_id})
    _common_message_handler(
        message_text=message_text,
        conversation_key=conversation_key,
        thread_root=thread_root,
        client=client,
        event=event,
        event_id=event_id,
        post_to_thread=False,
    )


def thread_message_handler(event: Dict[str, Any], event_id: str, client: WebClient, body: Dict[str, Any]) -> None:
    """
    Thread messages:
    - Ignore top-level messages (policy: require @mention to start).
    - For replies inside a thread the bot owns (session exists):
        * 'feedback:' prefix -> store additional feedback.
        * otherwise -> treat as follow-up question (no re-mention needed) and forward to async.
    """
    if event.get("channel_type") == constants.CHANNEL_TYPE_IM:
        return  # handled in the DM handler

    message_text = (event.get("text") or "").strip()
    channel_id = event["channel"]
    thread_root = event.get("thread_ts")
    user_id = event.get("user", "unknown")
    if not thread_root:
        return  # top-level message; require @mention to start

    conversation_key = f"{constants.THREAD_PREFIX}{channel_id}#{thread_root}"
    try:
        resp = get_state_information(key={"pk": conversation_key, "sk": constants.SESSION_SK})
        if "Item" not in resp:
            logger.info(f"No session found for thread: {conversation_key}")
            return  # not a bot-owned thread; ignore
        logger.info(f"Found session for thread: {conversation_key}")
    except Exception as e:
        logger.error(f"Error checking thread session: {e}", extra={"error": traceback.format_exc()})
        _, _, thread_ts = extract_conversation_context(event)
        post_error_message(channel=channel_id, thread_ts=thread_ts)
        return

    logger.info(f"Processing thread message from user {user_id}", extra={"event_id": event_id})
    _common_message_handler(
        message_text=message_text,
        conversation_key=conversation_key,
        thread_root=thread_root,
        client=client,
        event=event,
        event_id=event_id,
        post_to_thread=True,
    )


def unified_message_handler(event: Dict[str, Any], body: Dict[str, Any], client: WebClient) -> None:
    """Handle all message events - DMs and channel messages"""
    event_id = gate_common(event=event, body=body)
    if not event_id:
        return

    # Route to appropriate handler based on message type
    if event.get("channel_type") == constants.CHANNEL_TYPE_IM:
        # DM handling
        dm_message_handler(event=event, event_id=event_id, client=client, body=body)
    else:
        # Channel message handling
        thread_message_handler(event=event, event_id=event_id, client=client, body=body)


def feedback_handler(body: Dict[str, Any], client: WebClient, event: Dict[str, Any]) -> None:
    """Handle feedback button clicks (both positive and negative)."""
    try:
        channel_id = event["channel"]
        action_id = body["actions"][0]["action_id"]
        feedback_data = json.loads(body["actions"][0]["value"])

        # Check if this is the latest message in the conversation
        conversation_key = feedback_data["ck"]
        message_ts = feedback_data.get("mt")

        if message_ts and not is_latest_message(conversation_key=conversation_key, message_ts=message_ts):
            logger.info(f"Feedback ignored - not latest message: {message_ts}")
            return

        # Determine feedback type and response message based on action_id
        if action_id == "feedback_yes":
            feedback_type = "positive"
            response_message = bot_messages.FEEDBACK_POSITIVE_THANKS
        elif action_id == "feedback_no":
            feedback_type = "negative"
            response_message = bot_messages.FEEDBACK_NEGATIVE_THANKS
        else:
            logger.error(f"Unknown feedback action: {action_id}")
            return

        try:
            store_feedback(
                conversation_key=feedback_data["ck"],
                feedback_type=feedback_type,
                user_id=body["user"]["id"],
                channel_id=feedback_data["ch"],
                thread_ts=feedback_data.get("tt"),
                message_ts=feedback_data.get("mt"),
                client=client,
            )
            # Only post message if storage succeeded
            post_params = {"channel": feedback_data["ch"], "text": response_message}
            if feedback_data.get("tt"):  # Only add thread_ts if it exists (not for DMs)
                post_params["thread_ts"] = feedback_data["tt"]
            client.chat_postMessage(**post_params)
        except ClientError as e:
            if e.response.get("Error", {}).get("Code") == "ConditionalCheckFailedException":
                # Silently ignore duplicate votes - user already voted on this message
                logger.info(f"Duplicate vote ignored for user {body['user']['id']}")
                return
            logger.error(f"Feedback storage error: {e}", extra={"error": traceback.format_exc()})
        except Exception as e:
            logger.error(f"Unexpected feedback error: {e}", extra={"error": traceback.format_exc()})
            thread_ts = feedback_data.get("tt")
            post_error_message(channel=channel_id, thread_ts=thread_ts)
    except Exception as e:
        logger.error(f"Error handling feedback: {e}", extra={"error": traceback.format_exc()})
        _, _, thread_ts = extract_conversation_context(event)
        post_error_message(channel=channel_id, thread_ts=thread_ts)


# ================================================================
# Common processing for message handlers
# ================================================================


def _common_message_handler(
    message_text: str,
    conversation_key: str,
    thread_root: str,
    client: WebClient,
    event: Dict[str, Any],
    event_id: str,
    post_to_thread: bool,
) -> None:
    channel_id = event["channel"]
    user_id = event.get("user", "unknown")
    if message_text.lower().startswith(constants.FEEDBACK_PREFIX):
        feedback_text = message_text.split(":", 1)[1].strip() if ":" in message_text else ""
        try:
            store_feedback(
                conversation_key=conversation_key,
                feedback_type="additional",
                user_id=user_id,
                channel_id=channel_id,
                thread_ts=thread_root,
                message_ts=None,
                feedback_text=feedback_text,
                client=client,
            )
        except Exception as e:
            logger.error(f"Failed to store channel feedback via mention: {e}", extra={"error": traceback.format_exc()})
        try:
            params = {
                "channel": channel_id,
                "text": bot_messages.FEEDBACK_THANKS,
            }

            if post_to_thread:
                params["thread_ts"] = thread_root

            client.chat_postMessage(**params)
        except Exception as e:
            logger.error(f"Failed to post channel feedback ack: {e}", extra={"error": traceback.format_exc()})
            _, _, thread_ts = extract_conversation_context(event)
            post_error_message(channel=channel_id, thread_ts=thread_ts)
        return

    if message_text.lower().startswith(constants.PULL_REQUEST_PREFIX):
        try:
            pull_request_id, _ = extract_pull_request_id(message_text)
            trigger_pull_request_processing(pull_request_id=pull_request_id, event=event, event_id=event_id)
        except Exception as e:
            logger.error(f"Can not find pull request details: {e}", extra={"error": traceback.format_exc()})
<<<<<<< HEAD
            _, _, thread_ts = _extract_conversation_context(event)
            post_error_message(channel=channel_id, thread_ts=thread_ts)
        return

    try:
        trigger_async_processing(event=event, event_id=event_id)
    except Exception:
        logger.error("Error triggering async processing", extra={"error": traceback.format_exc()})
        _, _, thread_ts = _extract_conversation_context(event)
        post_error_message(channel=channel_id, thread_ts=thread_ts)
=======
            _, _, thread_ts = extract_conversation_context(event)
            post_error_message(channel=channel_id, thread_ts=thread_ts)
        return

    # note - we dont do post an error message if this fails as its handled by process_async_slack_event
    try:
        process_async_slack_event(event=event, event_id=event_id)
    except Exception:
        logger.error("Error triggering async processing", extra={"error": traceback.format_exc()})
>>>>>>> 4b452cd5
<|MERGE_RESOLUTION|>--- conflicted
+++ resolved
@@ -31,11 +31,7 @@
     respond_with_eyes,
     trigger_pull_request_processing,
 )
-<<<<<<< HEAD
-from app.slack.slack_events import _extract_conversation_context, store_feedback
-=======
 from app.slack.slack_events import process_async_slack_event, store_feedback
->>>>>>> 4b452cd5
 
 logger = get_logger()
 
@@ -281,18 +277,6 @@
             trigger_pull_request_processing(pull_request_id=pull_request_id, event=event, event_id=event_id)
         except Exception as e:
             logger.error(f"Can not find pull request details: {e}", extra={"error": traceback.format_exc()})
-<<<<<<< HEAD
-            _, _, thread_ts = _extract_conversation_context(event)
-            post_error_message(channel=channel_id, thread_ts=thread_ts)
-        return
-
-    try:
-        trigger_async_processing(event=event, event_id=event_id)
-    except Exception:
-        logger.error("Error triggering async processing", extra={"error": traceback.format_exc()})
-        _, _, thread_ts = _extract_conversation_context(event)
-        post_error_message(channel=channel_id, thread_ts=thread_ts)
-=======
             _, _, thread_ts = extract_conversation_context(event)
             post_error_message(channel=channel_id, thread_ts=thread_ts)
         return
@@ -301,5 +285,4 @@
     try:
         process_async_slack_event(event=event, event_id=event_id)
     except Exception:
-        logger.error("Error triggering async processing", extra={"error": traceback.format_exc()})
->>>>>>> 4b452cd5
+        logger.error("Error triggering async processing", extra={"error": traceback.format_exc()})