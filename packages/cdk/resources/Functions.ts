import {Construct} from "constructs"
import {LambdaFunction} from "../constructs/LambdaFunction"
import {ManagedPolicy} from "aws-cdk-lib/aws-iam"
import {StringParameter} from "aws-cdk-lib/aws-ssm"
import {Secret} from "aws-cdk-lib/aws-secretsmanager"
import {TableV2} from "aws-cdk-lib/aws-dynamodb"

// Claude model for RAG responses
const RAG_MODEL_ID = "anthropic.claude-3-sonnet-20240229-v1:0"
// Claude model for query reformulation
const QUERY_REFORMULATION_MODEL_ID = "anthropic.claude-3-haiku-20240307-v1:0"
const BEDROCK_KB_DATA_SOURCE = "eps-assist-kb-ds"
const LAMBDA_MEMORY_SIZE = "265"

export interface FunctionsProps {
  readonly stackName: string
  readonly version: string
  readonly commitId: string
  readonly logRetentionInDays: number
  readonly logLevel: string
  readonly createIndexManagedPolicy: ManagedPolicy
  readonly slackBotManagedPolicy: ManagedPolicy
  readonly slackBotTokenParameter: StringParameter
  readonly syncKnowledgeBaseManagedPolicy: ManagedPolicy
  readonly slackSigningSecretParameter: StringParameter
  readonly guardrailId: string
  readonly guardrailVersion: string
  readonly collectionId: string
  readonly knowledgeBaseId: string
  readonly dataSourceId: string
  readonly region: string
  readonly account: string
  readonly slackBotTokenSecret: Secret
  readonly slackBotSigningSecret: Secret
  readonly slackBotStateTable: TableV2
}

export class Functions extends Construct {
  public readonly functions: {[key: string]: LambdaFunction}

  constructor(scope: Construct, id: string, props: FunctionsProps) {
    super(scope, id)

    // Lambda function to create OpenSearch vector index
    const createIndexFunction = new LambdaFunction(this, "CreateIndexFunction", {
      stackName: props.stackName,
      functionName: `${props.stackName}-CreateIndexFunction`,
      packageBasePath: "packages/createIndexFunction",
      entryPoint: "app.handler.py",
      logRetentionInDays: props.logRetentionInDays,
      logLevel: props.logLevel,
      environmentVariables: {"INDEX_NAME": props.collectionId},
      additionalPolicies: [props.createIndexManagedPolicy]
    })

    // Lambda function to handle Slack bot interactions (events and @mentions)
    const slackBotLambda = new LambdaFunction(this, "SlackBotLambda", {
      stackName: props.stackName,
      functionName: `${props.stackName}-SlackBotFunction`,
      packageBasePath: "packages/slackBotFunction",
      entryPoint: "app.handler.py",
      logRetentionInDays: props.logRetentionInDays,
      logLevel: props.logLevel,
      additionalPolicies: [props.slackBotManagedPolicy],
      environmentVariables: {
        "RAG_MODEL_ID": RAG_MODEL_ID,
<<<<<<< HEAD
        "QUERY_REFORMULATION_MODEL_ID": QUERY_REFORMULATION_MODEL_ID,
        "KNOWLEDGEBASE_ID": props.knowledgeBaseId || "placeholder",
=======
        "KNOWLEDGEBASE_ID": props.knowledgeBaseId,
>>>>>>> 5f345437
        "BEDROCK_KB_DATA_SOURCE": BEDROCK_KB_DATA_SOURCE,
        "LAMBDA_MEMORY_SIZE": LAMBDA_MEMORY_SIZE,
        "SLACK_BOT_TOKEN_PARAMETER": props.slackBotTokenParameter.parameterName,
        "SLACK_SIGNING_SECRET_PARAMETER": props.slackSigningSecretParameter.parameterName,
        "GUARD_RAIL_ID": props.guardrailId,
        "GUARD_RAIL_VERSION": props.guardrailVersion,
        "SLACK_BOT_STATE_TABLE": props.slackBotStateTable.tableName
      }
    })

    // Grant secrets access to SlackBot Lambda
    props.slackBotTokenSecret.grantRead(slackBotLambda.function)
    props.slackBotSigningSecret.grantRead(slackBotLambda.function)

    // Lambda function to sync knowledge base on S3 events
    const syncKnowledgeBaseFunction = new LambdaFunction(this, "SyncKnowledgeBaseFunction", {
      stackName: props.stackName,
      functionName: `${props.stackName}-SyncKnowledgeBaseFunction`,
      packageBasePath: "packages/syncKnowledgeBaseFunction",
      entryPoint: "app.handler.py",
      logRetentionInDays: props.logRetentionInDays,
      logLevel: props.logLevel,
      environmentVariables: {
        "KNOWLEDGEBASE_ID": props.knowledgeBaseId,
        "DATA_SOURCE_ID": props.dataSourceId
      },
      additionalPolicies: [props.syncKnowledgeBaseManagedPolicy]
    })

    this.functions = {
      createIndex: createIndexFunction,
      slackBot: slackBotLambda,
      syncKnowledgeBase: syncKnowledgeBaseFunction
    }
  }
}<|MERGE_RESOLUTION|>--- conflicted
+++ resolved
@@ -64,12 +64,8 @@
       additionalPolicies: [props.slackBotManagedPolicy],
       environmentVariables: {
         "RAG_MODEL_ID": RAG_MODEL_ID,
-<<<<<<< HEAD
         "QUERY_REFORMULATION_MODEL_ID": QUERY_REFORMULATION_MODEL_ID,
-        "KNOWLEDGEBASE_ID": props.knowledgeBaseId || "placeholder",
-=======
         "KNOWLEDGEBASE_ID": props.knowledgeBaseId,
->>>>>>> 5f345437
         "BEDROCK_KB_DATA_SOURCE": BEDROCK_KB_DATA_SOURCE,
         "LAMBDA_MEMORY_SIZE": LAMBDA_MEMORY_SIZE,
         "SLACK_BOT_TOKEN_PARAMETER": props.slackBotTokenParameter.parameterName,
