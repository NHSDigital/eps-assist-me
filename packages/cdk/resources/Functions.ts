import {Construct} from "constructs"
import {LambdaFunction} from "../constructs/LambdaFunction"
import {ManagedPolicy} from "aws-cdk-lib/aws-iam"
import {StringParameter} from "aws-cdk-lib/aws-ssm"
import {Secret} from "aws-cdk-lib/aws-secretsmanager"
import {TableV2} from "aws-cdk-lib/aws-dynamodb"

// Claude model for RAG responses
const RAG_MODEL_ID = "anthropic.claude-3-sonnet-20240229-v1:0"
const BEDROCK_KB_DATA_SOURCE = "eps-assist-kb-ds"
const LAMBDA_MEMORY_SIZE = "265"

export interface FunctionsProps {
  readonly stackName: string
  readonly version: string
  readonly commitId: string
  readonly logRetentionInDays: number
  readonly logLevel: string
  readonly createIndexManagedPolicy: ManagedPolicy
  readonly slackBotManagedPolicy: ManagedPolicy
  readonly slackBotTokenParameter: StringParameter
  readonly slackSigningSecretParameter: StringParameter
  readonly guardrailId: string
  readonly guardrailVersion: string
  readonly collectionId: string
  readonly knowledgeBaseId: string
  readonly region: string
  readonly account: string
  readonly slackBotTokenSecret: Secret
  readonly slackBotSigningSecret: Secret
<<<<<<< HEAD
  readonly conversationTableName: string
=======
  readonly slackBotStateTable: TableV2
>>>>>>> aeb5e30a
}

export class Functions extends Construct {
  public readonly functions: {[key: string]: LambdaFunction}

  constructor(scope: Construct, id: string, props: FunctionsProps) {
    super(scope, id)

    // Lambda function to create OpenSearch vector index
    const createIndexFunction = new LambdaFunction(this, "CreateIndexFunction", {
      stackName: props.stackName,
      functionName: `${props.stackName}-CreateIndexFunction`,
      packageBasePath: "packages/createIndexFunction",
      entryPoint: "app.py",
      logRetentionInDays: props.logRetentionInDays,
      logLevel: props.logLevel,
      environmentVariables: {"INDEX_NAME": props.collectionId},
      additionalPolicies: [props.createIndexManagedPolicy]
    })

    // Lambda function to handle Slack bot interactions (events and @mentions)
    const slackBotLambda = new LambdaFunction(this, "SlackBotLambda", {
      stackName: props.stackName,
      functionName: `${props.stackName}-SlackBotFunction`,
      packageBasePath: "packages/slackBotFunction",
      entryPoint: "app.py",
      logRetentionInDays: props.logRetentionInDays,
      logLevel: props.logLevel,
      additionalPolicies: [props.slackBotManagedPolicy],
      environmentVariables: {
        "RAG_MODEL_ID": RAG_MODEL_ID,
        "KNOWLEDGEBASE_ID": props.knowledgeBaseId || "placeholder",
        "BEDROCK_KB_DATA_SOURCE": BEDROCK_KB_DATA_SOURCE,
        "LAMBDA_MEMORY_SIZE": LAMBDA_MEMORY_SIZE,
        "SLACK_BOT_TOKEN_PARAMETER": props.slackBotTokenParameter.parameterName,
        "SLACK_SIGNING_SECRET_PARAMETER": props.slackSigningSecretParameter.parameterName,
        "GUARD_RAIL_ID": props.guardrailId || "placeholder",
        "GUARD_RAIL_VERSION": props.guardrailVersion || "placeholder",
<<<<<<< HEAD
        "CONVERSATION_TABLE_NAME": props.conversationTableName
=======
        "SLACK_BOT_STATE_TABLE": props.slackBotStateTable.tableName
>>>>>>> aeb5e30a
      }
    })

    // Grant secrets access to SlackBot Lambda
    props.slackBotTokenSecret.grantRead(slackBotLambda.function)
    props.slackBotSigningSecret.grantRead(slackBotLambda.function)

    this.functions = {
      createIndex: createIndexFunction,
      slackBot: slackBotLambda
    }
  }
}<|MERGE_RESOLUTION|>--- conflicted
+++ resolved
@@ -28,11 +28,7 @@
   readonly account: string
   readonly slackBotTokenSecret: Secret
   readonly slackBotSigningSecret: Secret
-<<<<<<< HEAD
-  readonly conversationTableName: string
-=======
   readonly slackBotStateTable: TableV2
->>>>>>> aeb5e30a
 }
 
 export class Functions extends Construct {
@@ -71,11 +67,7 @@
         "SLACK_SIGNING_SECRET_PARAMETER": props.slackSigningSecretParameter.parameterName,
         "GUARD_RAIL_ID": props.guardrailId || "placeholder",
         "GUARD_RAIL_VERSION": props.guardrailVersion || "placeholder",
-<<<<<<< HEAD
-        "CONVERSATION_TABLE_NAME": props.conversationTableName
-=======
         "SLACK_BOT_STATE_TABLE": props.slackBotStateTable.tableName
->>>>>>> aeb5e30a
       }
     })
 
