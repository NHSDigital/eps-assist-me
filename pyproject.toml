--- conflicted
+++ resolved
@@ -7,25 +7,9 @@
 ]
 readme = "README.md"
 repository = "https://github.com/NHSDigital/eps-assist-me"
-package-mode = false
 
 [tool.poetry.dependencies]
-<<<<<<< HEAD
-python = "^3.12"
-boto3 = "^1.34.0"
-
-[tool.poetry.dev-dependencies]
-pre-commit = "^4.1.0"
-cfn-lint = "^1.27.0"
-black = "^25.1.0"
-ruff = "^0.12.8"
-jinja2 = "^3.1.5"
-pip-licenses = "^5.0.0"
-click = "^8.1.8"
-rich = "^13.9.4"
-=======
 python = "^3.13"
->>>>>>> 9af5bbdb
 
 [tool.poetry.scripts]
 
@@ -33,8 +17,7 @@
 pytest = "^8.4.2"
 pre-commit = "^4.3.0"
 cfn-lint = "^1.39.1"
-black = "^25.9.0"
-flake8 = "^7.3.0"
+ruff = "^0.12.8"
 jinja2 = "^3.1.6"
 pip-licenses = "^5.0.0"
 click = "^8.3.0"
@@ -59,14 +42,13 @@
 boto3 = "^1.40.34"
 aws-lambda-powertools = "^3.20.0"
 
-[tool.black]
-line-length = 120
+
 
 # Ruff configuration
 [tool.ruff]
 # Same line length as your current flake8 config
 line-length = 120
-target-version = "py312"
+target-version = "py313"
 
 # Exclude the same directories as your current flake8 config
 exclude = [
@@ -84,7 +66,7 @@
 # Enable the same rules that flake8 enables by default, plus some additional useful ones
 select = [
     "E",   # pycodestyle errors
-    "W",   # pycodestyle warnings  
+    "W",   # pycodestyle warnings
     "F",   # Pyflakes
     "I",   # isort (import sorting)
     "N",   # pep8-naming
@@ -111,7 +93,4 @@
 
 [build-system]
 requires = ["poetry>=0.12"]
-build-backend = "poetry.masonry.api"
-
-[tool.poetry.requires-plugins]
-poetry-plugin-export = ">=1.8"+build-backend = "poetry.masonry.api"