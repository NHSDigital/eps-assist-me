name: merge to main workflow

on:
  push:
    branches: [main]

env:
  BRANCH_NAME: ${{ github.event.ref.BRANCH_NAME }}

jobs:
  quality_checks:
    uses: NHSDigital/eps-workflow-quality-checks/.github/workflows/quality-checks.yml@v4.0.5
    secrets:
      SONAR_TOKEN: ${{ secrets.SONAR_TOKEN }}

  get_commit_id:
    runs-on: ubuntu-22.04
    outputs:
      commit_id: ${{ steps.commit_id.outputs.commit_id }}
    steps:
      - name: Get Commit ID
        id: commit_id
        run: |
          echo "commit_id=${{ github.sha }}" >> "$GITHUB_OUTPUT"

  tag_release:
    needs: quality_checks
    runs-on: ubuntu-22.04
    outputs:
      version_tag: ${{ steps.output_version_tag.outputs.VERSION_TAG }}
    steps:
      - name: Checkout code
        uses: actions/checkout@v4
        with:
          ref: ${{ env.BRANCH_NAME }}
          fetch-depth: 0

      # using git commit sha for version of action to ensure we have stable version
      - name: Install asdf
        uses: asdf-vm/actions/setup@05e0d2ed97b598bfce82fd30daf324ae0c4570e6
        with:
          asdf_branch: v0.14.1
  
      - name: Cache asdf
        uses: actions/cache@v4
        with:
          path: |
            ~/.asdf
          key: ${{ runner.os }}-asdf-${{ hashFiles('**/.tool-versions') }}
          restore-keys: |
            ${{ runner.os }}-asdf-

      - name: Install asdf dependencies in .tool-versions
        uses: asdf-vm/actions/install@05e0d2ed97b598bfce82fd30daf324ae0c4570e6
        with:
          asdf_branch: v0.14.1
        env:
          PYTHON_CONFIGURE_OPTS: --enable-shared

      - name: Setting up .npmrc
        env:
          NODE_AUTH_TOKEN: ${{ secrets.GITHUB_TOKEN }}
        run: |
          echo "//npm.pkg.github.com/:_authToken=${NODE_AUTH_TOKEN}" >> ~/.npmrc
          echo "@nhsdigital:registry=https://npm.pkg.github.com" >> ~/.npmrc

      - name: Install Dependencies
        run: make install

      - name: Set VERSION_TAG env var to be short git SHA and get next tag varsion
        id: output_version_tag
        run: |
          VERSION_TAG=$(git rev-parse --short HEAD)
          npx semantic-release --dry-run > semantic-release-output.log
          NEXT_VERSION=$(grep -i 'The next release version is' semantic-release-output.log | sed -E 's/.* ([[:digit:].]+)$/\1/')
          if [ -z "${NEXT_VERSION}" ]
          then
            echo "Could not get next tag. Here is the log from semantic-release"
            cat semantic-release-output.log
            exit 1
          fi
          tagFormat=$(node -e "const config=require('./release.config.js'); console.log(config.tagFormat)")
          if [ "${tagFormat}" = "null" ]
          then
            tagFormat="v\${version}"
          fi
          # disabling shellcheck as replace does not work
          # shellcheck disable=SC2001
          NEW_VERSION_TAG=$(echo "$tagFormat" | sed "s/\${version}/$NEXT_VERSION/")
          echo "## VERSION TAG : ${VERSION_TAG}" >> "$GITHUB_STEP_SUMMARY"
          echo "## NEXT TAG WILL BE : ${NEW_VERSION_TAG}" >> "$GITHUB_STEP_SUMMARY"
          echo "VERSION_TAG=${VERSION_TAG}" >> "$GITHUB_OUTPUT"
          echo "VERSION_TAG=${VERSION_TAG}" >> "$GITHUB_ENV"
        env:
          GITHUB_TOKEN: ${{ github.token }}

  package_code:
    needs: [get_commit_id, tag_release]
    uses: ./.github/workflows/cdk_package_code.yml
    with:
      VERSION_NUMBER: ${{ needs.tag_release.outputs.version_tag }}
      COMMIT_ID: ${{ needs.get_commit_id.outputs.commit_id }}

  release_dev:
    needs: [get_commit_id, tag_release, package_code]
    uses: ./.github/workflows/cdk_release_code.yml
    with:
      STACK_NAME: epsam
      TARGET_ENVIRONMENT: dev
      VERSION_NUMBER: ${{ needs.tag_release.outputs.version_tag }}
      COMMIT_ID: ${{ needs.get_commit_id.outputs.commit_id }}
      CDK_APP_NAME: EpsAssistMeApp
      DEPLOY_CODE: true
      LOG_RETENTION_IN_DAYS: 30
      LOG_LEVEL: DEBUG
      MARK_JIRA_RELEASED: false
    secrets:
      CLOUD_FORMATION_DEPLOY_ROLE: ${{ secrets.DEV_CLOUD_FORMATION_DEPLOY_ROLE }}
      CDK_PULL_IMAGE_ROLE: ${{ secrets.DEV_CDK_PULL_IMAGE_ROLE }}
      REGRESSION_TESTS_PEM: ${{ secrets.REGRESSION_TESTS_PEM }}
      DEV_CLOUD_FORMATION_CHECK_VERSION_ROLE: ${{ secrets.DEV_CLOUD_FORMATION_CHECK_VERSION_ROLE }}
<<<<<<< HEAD
      DEV_CLOUD_FORMATION_EXECUTE_LAMBDA_ROLE: ${{ secrets.DEV_CLOUD_FORMATION_EXECUTE_LAMBDA_ROLE }}
=======
      DEV_CLOUD_FORMATION_EXECUTE_LAMBDA_ROLE: ${{ secrets.DEV_CLOUD_FORMATION_EXECUTE_LAMBDA_ROLE }}
      SLACK_BOT_TOKEN: ${{ secrets.SLACK_BOT_TOKEN }}
      SLACK_SIGNING_SECRET: ${{ secrets.SLACK_SIGNING_SECRET }}
>>>>>>> 00555311
<|MERGE_RESOLUTION|>--- conflicted
+++ resolved
@@ -119,10 +119,6 @@
       CDK_PULL_IMAGE_ROLE: ${{ secrets.DEV_CDK_PULL_IMAGE_ROLE }}
       REGRESSION_TESTS_PEM: ${{ secrets.REGRESSION_TESTS_PEM }}
       DEV_CLOUD_FORMATION_CHECK_VERSION_ROLE: ${{ secrets.DEV_CLOUD_FORMATION_CHECK_VERSION_ROLE }}
-<<<<<<< HEAD
-      DEV_CLOUD_FORMATION_EXECUTE_LAMBDA_ROLE: ${{ secrets.DEV_CLOUD_FORMATION_EXECUTE_LAMBDA_ROLE }}
-=======
       DEV_CLOUD_FORMATION_EXECUTE_LAMBDA_ROLE: ${{ secrets.DEV_CLOUD_FORMATION_EXECUTE_LAMBDA_ROLE }}
       SLACK_BOT_TOKEN: ${{ secrets.SLACK_BOT_TOKEN }}
-      SLACK_SIGNING_SECRET: ${{ secrets.SLACK_SIGNING_SECRET }}
->>>>>>> 00555311
+      SLACK_SIGNING_SECRET: ${{ secrets.SLACK_SIGNING_SECRET }}