--- conflicted
+++ resolved
@@ -27,14 +27,10 @@
 	export LOCAL_WORKSPACE_FOLDER=$(pwd)
 	docker build -f https://raw.githubusercontent.com/NHSDigital/eps-workflow-quality-checks/refs/tags/v4.0.4/dockerfiles/nhsd-git-secrets.dockerfile -t git-secrets .
 
-<<<<<<< HEAD
-lint: lint-githubaction-scripts lint-python
-=======
-lint: lint-githubactions lint-githubaction-scripts lint-black lint-flake8 lint-node
+lint: lint-githubactions lint-githubaction-scripts lint-python lint-node
 
 lint-node:
 	npm run lint --workspace packages/cdk
->>>>>>> 9af5bbdb
 
 lint-githubactions:
 	actionlint
@@ -43,24 +39,14 @@
 	shellcheck ./scripts/*.sh
 	shellcheck .github/scripts/*.sh
 
-<<<<<<< HEAD
 lint-python:
 	poetry run ruff check .
 	poetry run ruff format --check .
 
 test: compile-node
 	npm run test --workspace packages/cdk
-=======
-lint-black:
-	poetry run black .
-
-lint-flake8:
-	poetry run flake8 .
-
-test:
 	cd packages/slackBotFunction && PYTHONPATH=. COVERAGE_FILE=coverage/.coverage poetry run python -m pytest
 	cd packages/syncKnowledgeBaseFunction && PYTHONPATH=. COVERAGE_FILE=coverage/.coverage poetry run python -m pytest
->>>>>>> 9af5bbdb
 
 clean:
 	rm -rf packages/cdk/coverage
@@ -141,5 +127,5 @@
 cdk-watch:
 	./scripts/run_sync.sh
 
-sync-docs: 
+sync-docs:
 	./scripts/sync_docs.sh