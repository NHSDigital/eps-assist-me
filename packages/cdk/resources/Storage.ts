import {Construct} from "constructs"
import {S3Bucket} from "../constructs/S3Bucket"
import {DynamoDbTable} from "../constructs/DynamoDbTable"

export interface StorageProps {
  readonly stackName: string
}

export interface StorageProps {
  readonly stackName: string
}

export class Storage extends Construct {
  public readonly kbDocsBucket: S3Bucket
<<<<<<< HEAD
  public readonly kbDocsKey: Key
  public readonly conversationTable: DynamoDbTable
  public readonly conversationKey: Key
=======
>>>>>>> aeb5e30a

  constructor(scope: Construct, id: string, props: StorageProps) {
    super(scope, id)

    // Create S3 bucket for knowledge base documents with encryption
    this.kbDocsBucket = new S3Bucket(this, "DocsBucket", {
      bucketName: `${props.stackName}-Docs`,
<<<<<<< HEAD
      kmsKey: this.kbDocsKey,
=======
>>>>>>> aeb5e30a
      versioned: true
    })

    // create KMS key for conversation table encryption
    this.conversationKey = new Key(this, "ConversationKey", {
      enableKeyRotation: true,
      description: "KMS key for encrypting conversation sessions"
    })

    // create DynamoDB table for conversation sessions
    this.conversationTable = new DynamoDbTable(this, "ConversationTable", {
      tableName: `${props.stackName}-conversations`,
      kmsKey: this.conversationKey
    })
  }
}<|MERGE_RESOLUTION|>--- conflicted
+++ resolved
@@ -1,10 +1,5 @@
 import {Construct} from "constructs"
 import {S3Bucket} from "../constructs/S3Bucket"
-import {DynamoDbTable} from "../constructs/DynamoDbTable"
-
-export interface StorageProps {
-  readonly stackName: string
-}
 
 export interface StorageProps {
   readonly stackName: string
@@ -12,12 +7,6 @@
 
 export class Storage extends Construct {
   public readonly kbDocsBucket: S3Bucket
-<<<<<<< HEAD
-  public readonly kbDocsKey: Key
-  public readonly conversationTable: DynamoDbTable
-  public readonly conversationKey: Key
-=======
->>>>>>> aeb5e30a
 
   constructor(scope: Construct, id: string, props: StorageProps) {
     super(scope, id)
@@ -25,23 +14,7 @@
     // Create S3 bucket for knowledge base documents with encryption
     this.kbDocsBucket = new S3Bucket(this, "DocsBucket", {
       bucketName: `${props.stackName}-Docs`,
-<<<<<<< HEAD
-      kmsKey: this.kbDocsKey,
-=======
->>>>>>> aeb5e30a
       versioned: true
-    })
-
-    // create KMS key for conversation table encryption
-    this.conversationKey = new Key(this, "ConversationKey", {
-      enableKeyRotation: true,
-      description: "KMS key for encrypting conversation sessions"
-    })
-
-    // create DynamoDB table for conversation sessions
-    this.conversationTable = new DynamoDbTable(this, "ConversationTable", {
-      tableName: `${props.stackName}-conversations`,
-      kmsKey: this.conversationKey
     })
   }
 }