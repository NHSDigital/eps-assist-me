"""
Slack event handlers - handles @mentions and direct messages to the bot
"""

import time
import json
import boto3
from botocore.exceptions import ClientError
<<<<<<< HEAD
from aws_lambda_powertools import Logger
from app.config.config import bot_token

logger = Logger(service="slackBotFunction")
=======
from app.core.config import table, bot_token, logger
import os
>>>>>>> 2f072ae6


def setup_handlers(app):
    """
    Configure and register all Slack event handlers and middleware with the app.

    This is the main entry point for setting up the bot's event handling capabilities.
    Called during app initialization to wire up all handlers.
    """
<<<<<<< HEAD
    app.event("app_mention")(handle_app_mention)
    app.event("message")(handle_direct_message)
=======

    @app.middleware
    def log_request(slack_logger, body, next):
        logger.debug("Slack request received", extra={"body": body})
        return next()

    @app.event("app_mention")
    def handle_app_mention(event, ack, body):
        """
        Handle @mentions in channels - when users mention the bot in a channel
        Acknowledges the event immediately and triggers async processing to avoid timeouts
        """
        ack()

        event_id = body.get("event_id")
        if not event_id or is_duplicate_event(event_id):
            logger.info(f"Skipping duplicate or missing event: {event_id}")
            return

        user_id = event.get("user", "unknown")
        logger.info(f"Processing @mention from user {user_id}", extra={"event_id": event_id})

        trigger_async_processing({"event": event, "event_id": event_id, "bot_token": bot_token})

    @app.event("message")
    def handle_direct_message(event, ack, body):
        """
        Handle direct messages to the bot - private 1:1 conversations
        Filters out channel messages and processes only direct messages
        """
        ack()

        # Only handle DMs, ignore channel messages
        if event.get("channel_type") != "im":
            return

        event_id = body.get("event_id")
        if not event_id or is_duplicate_event(event_id):
            logger.info(f"Skipping duplicate or missing event: {event_id}")
            return

        user_id = event.get("user", "unknown")
        logger.info(f"Processing DM from user {user_id}", extra={"event_id": event_id})

        trigger_async_processing({"event": event, "event_id": event_id, "bot_token": bot_token})
>>>>>>> 2f072ae6


def is_duplicate_event(event_id):
    """
    Check if we've already processed this event using DynamoDB conditional writes

    Slack may send duplicate events due to retries, so we use DynamoDB's
    conditional write to atomically check and record event processing.
    """
    try:
        ttl = int(time.time()) + 3600  # 1 hour TTL
        table.put_item(
            Item={"pk": f"event#{event_id}", "sk": "dedup", "ttl": ttl, "timestamp": int(time.time())},
            ConditionExpression="attribute_not_exists(pk)",
        )
        return False  # Not a duplicate
    except ClientError as e:
        if e.response["Error"]["Code"] == "ConditionalCheckFailedException":
            return True  # Duplicate
        logger.error(f"Error checking event duplication: {e}")
        return False


def trigger_async_processing(event_data):
    """
    Trigger asynchronous Lambda invocation to process Slack events

    Slack requires responses within 3 seconds, but Bedrock queries can take longer.
    This function invokes the same Lambda function asynchronously to handle the
    actual AI processing without blocking the initial Slack response.
    """
<<<<<<< HEAD
    lambda_client = boto3.client("lambda")

    # Invoke same Lambda function asynchronously ("Event" = fire-and-forget)
    lambda_client.invoke(
        FunctionName=os.environ["AWS_LAMBDA_FUNCTION_NAME"],
        InvocationType="Event",  # Asynchronous invocation
        Payload=json.dumps({"async_processing": True, "slack_event": event_data}),
    )


def handle_app_mention(event, ack, body):
    """
    Handle @mentions in channels - when users mention the bot in a channel
    Acknowledges the event immediately and triggers async processing to avoid timeouts
    """

    ack()  # Acknowledge receipt to Slack within 3 seconds

    event_id = body.get("event_id")
    # Skip processing if event is duplicate or missing ID to prevent double responses
    if not event_id or is_duplicate_event(event_id):
        logger.info(f"Skipping duplicate or missing event: {event_id}")
        return

    user_id = event.get("user", "unknown")
    logger.info(f"Processing @mention from user {user_id}", extra={"event_id": event_id})

    # Trigger async Lambda invocation to handle Bedrock query without timeout
    trigger_async_processing({"event": event, "event_id": event_id, "bot_token": bot_token})


def handle_direct_message(event, ack, body):
    """
    Handle direct messages to the bot - private 1:1 conversations
    Filters out channel messages and processes only direct messages
    """

    ack()  # Acknowledge receipt to Slack within 3 seconds

    # Only handle direct messages ("im" = instant message), ignore channel messages
    if event.get("channel_type") != "im":
        return

    event_id = body.get("event_id")
    # Skip processing if event is duplicate or missing ID to prevent double responses
    if not event_id or is_duplicate_event(event_id):
        logger.info(f"Skipping duplicate or missing event: {event_id}")
        return

    user_id = event.get("user", "unknown")
    logger.info(f"Processing DM from user {user_id}", extra={"event_id": event_id})

    # Trigger async Lambda invocation to handle Bedrock query without timeout
    trigger_async_processing({"event": event, "event_id": event_id, "bot_token": bot_token})
=======
    # incase we fail to re-invoke the lambda we should log an error
    try:
        lambda_client = boto3.client("lambda")
        lambda_client.invoke(
            FunctionName=os.environ["AWS_LAMBDA_FUNCTION_NAME"],
            InvocationType="Event",
            Payload=json.dumps({"async_processing": True, "slack_event": event_data}),
        )
        logger.info("Async processing triggered successfully")
    except Exception as e:
        logger.error(f"Failed to trigger async processing: {e}")
>>>>>>> 2f072ae6
<|MERGE_RESOLUTION|>--- conflicted
+++ resolved
@@ -4,17 +4,10 @@
 
 import time
 import json
+import os
 import boto3
 from botocore.exceptions import ClientError
-<<<<<<< HEAD
-from aws_lambda_powertools import Logger
-from app.config.config import bot_token
-
-logger = Logger(service="slackBotFunction")
-=======
 from app.core.config import table, bot_token, logger
-import os
->>>>>>> 2f072ae6
 
 
 def setup_handlers(app):
@@ -24,10 +17,6 @@
     This is the main entry point for setting up the bot's event handling capabilities.
     Called during app initialization to wire up all handlers.
     """
-<<<<<<< HEAD
-    app.event("app_mention")(handle_app_mention)
-    app.event("message")(handle_direct_message)
-=======
 
     @app.middleware
     def log_request(slack_logger, body, next):
@@ -73,7 +62,6 @@
         logger.info(f"Processing DM from user {user_id}", extra={"event_id": event_id})
 
         trigger_async_processing({"event": event, "event_id": event_id, "bot_token": bot_token})
->>>>>>> 2f072ae6
 
 
 def is_duplicate_event(event_id):
@@ -105,63 +93,6 @@
     This function invokes the same Lambda function asynchronously to handle the
     actual AI processing without blocking the initial Slack response.
     """
-<<<<<<< HEAD
-    lambda_client = boto3.client("lambda")
-
-    # Invoke same Lambda function asynchronously ("Event" = fire-and-forget)
-    lambda_client.invoke(
-        FunctionName=os.environ["AWS_LAMBDA_FUNCTION_NAME"],
-        InvocationType="Event",  # Asynchronous invocation
-        Payload=json.dumps({"async_processing": True, "slack_event": event_data}),
-    )
-
-
-def handle_app_mention(event, ack, body):
-    """
-    Handle @mentions in channels - when users mention the bot in a channel
-    Acknowledges the event immediately and triggers async processing to avoid timeouts
-    """
-
-    ack()  # Acknowledge receipt to Slack within 3 seconds
-
-    event_id = body.get("event_id")
-    # Skip processing if event is duplicate or missing ID to prevent double responses
-    if not event_id or is_duplicate_event(event_id):
-        logger.info(f"Skipping duplicate or missing event: {event_id}")
-        return
-
-    user_id = event.get("user", "unknown")
-    logger.info(f"Processing @mention from user {user_id}", extra={"event_id": event_id})
-
-    # Trigger async Lambda invocation to handle Bedrock query without timeout
-    trigger_async_processing({"event": event, "event_id": event_id, "bot_token": bot_token})
-
-
-def handle_direct_message(event, ack, body):
-    """
-    Handle direct messages to the bot - private 1:1 conversations
-    Filters out channel messages and processes only direct messages
-    """
-
-    ack()  # Acknowledge receipt to Slack within 3 seconds
-
-    # Only handle direct messages ("im" = instant message), ignore channel messages
-    if event.get("channel_type") != "im":
-        return
-
-    event_id = body.get("event_id")
-    # Skip processing if event is duplicate or missing ID to prevent double responses
-    if not event_id or is_duplicate_event(event_id):
-        logger.info(f"Skipping duplicate or missing event: {event_id}")
-        return
-
-    user_id = event.get("user", "unknown")
-    logger.info(f"Processing DM from user {user_id}", extra={"event_id": event_id})
-
-    # Trigger async Lambda invocation to handle Bedrock query without timeout
-    trigger_async_processing({"event": event, "event_id": event_id, "bot_token": bot_token})
-=======
-    # incase we fail to re-invoke the lambda we should log an error
     try:
         lambda_client = boto3.client("lambda")
         lambda_client.invoke(
@@ -171,5 +102,4 @@
         )
         logger.info("Async processing triggered successfully")
     except Exception as e:
-        logger.error(f"Failed to trigger async processing: {e}")
->>>>>>> 2f072ae6
+        logger.error(f"Failed to trigger async processing: {e}")