import {
  App,
  Stack,
  StackProps,
  CfnOutput,
  Fn
} from "aws-cdk-lib"
import {nagSuppressions} from "../nagSuppressions"
import {Apis} from "../resources/Apis"
import {Functions} from "../resources/Functions"
import {Storage} from "../resources/Storage"
import {Secrets} from "../resources/Secrets"
import {OpenSearchResources} from "../resources/OpenSearchResources"
import {VectorKnowledgeBaseResources} from "../resources/VectorKnowledgeBaseResources"
import {BedrockExecutionRole} from "../resources/BedrockExecutionRole"
import {RuntimePolicies} from "../resources/RuntimePolicies"
import {VectorIndex} from "../resources/VectorIndex"
import {DatabaseTables} from "../resources/DatabaseTables"
import {BedrockPromptResources} from "../resources/BedrockPromptResources"
import {S3LambdaNotification} from "../constructs/S3LambdaNotification"

const VECTOR_INDEX_NAME = "eps-assist-os-index"

export interface EpsAssistMeStackProps extends StackProps {
  readonly stackName: string
  readonly version: string
  readonly commitId: string
}

export class EpsAssistMeStack extends Stack {
  public constructor(scope: App, id: string, props: EpsAssistMeStackProps) {
    super(scope, id, props)

    // imports
    const mainSlackBotLambdaExecutionRoleArn = Fn.importValue("epsam-pr-59:lambda:SlackBot:ExecutionRole:Arn")

    // Get variables from context
    const region = Stack.of(this).region
    const account = Stack.of(this).account
    const logRetentionInDays = Number(this.node.tryGetContext("logRetentionInDays"))
    const logLevel: string = this.node.tryGetContext("logLevel")
    const isPullRequest: boolean = this.node.tryGetContext("isPullRequest")

    // Get secrets from context or fail if not provided
    const slackBotToken: string = this.node.tryGetContext("slackBotToken")
    const slackSigningSecret: string = this.node.tryGetContext("slackSigningSecret")

    if (!slackBotToken || !slackSigningSecret) {
      throw new Error("Missing required context variables. Please provide slackBotToken and slackSigningSecret")
    }

    // Create Secrets construct
    const secrets = new Secrets(this, "Secrets", {
      stackName: props.stackName,
      slackBotToken,
      slackSigningSecret
    })

    // Create DatabaseTables
    const tables = new DatabaseTables(this, "DatabaseTables", {
      stackName: props.stackName
    })

    // Create Bedrock Prompt Resources
    const bedrockPromptResources = new BedrockPromptResources(this, "BedrockPromptResources", {
      stackName: props.stackName
    })

    // Create Storage construct first as it has no dependencies
    const storage = new Storage(this, "Storage", {
      stackName: props.stackName
    })

    // Create Bedrock execution role without dependencies
    const bedrockExecutionRole = new BedrockExecutionRole(this, "BedrockExecutionRole", {
      region,
      account,
      kbDocsBucket: storage.kbDocsBucket.bucket
    })

    // Create OpenSearch Resources with Bedrock execution role
    const openSearchResources = new OpenSearchResources(this, "OpenSearchResources", {
      stackName: props.stackName,
      bedrockExecutionRole: bedrockExecutionRole.role,
      account,
      region
    })

    const endpoint = openSearchResources.collection.endpoint

    // Create VectorKnowledgeBase construct with Bedrock execution role
    const vectorKB = new VectorKnowledgeBaseResources(this, "VectorKB", {
      stackName: props.stackName,
      docsBucket: storage.kbDocsBucket.bucket,
      bedrockExecutionRole: bedrockExecutionRole.role,
      collectionArn: openSearchResources.collection.collectionArn,
      vectorIndexName: VECTOR_INDEX_NAME,
      region,
      account
    })

    // Create runtime policies with resource dependencies
    const runtimePolicies = new RuntimePolicies(this, "RuntimePolicies", {
      region,
      account,
      slackBotTokenParameterName: secrets.slackBotTokenParameter.parameterName,
      slackSigningSecretParameterName: secrets.slackSigningSecretParameter.parameterName,
      slackBotStateTableArn: tables.slackBotStateTable.table.tableArn,
      slackBotStateTableKmsKeyArn: tables.slackBotStateTable.kmsKey.keyArn,
      knowledgeBaseArn: vectorKB.knowledgeBase.attrKnowledgeBaseArn,
      guardrailArn: vectorKB.guardrail.guardrailArn,
      dataSourceArn: vectorKB.dataSourceArn,
      promptName: bedrockPromptResources.queryReformulationPrompt.promptName
    })

    // Create Functions construct with actual values from VectorKB
    const functions = new Functions(this, "Functions", {
      stackName: props.stackName,
      version: props.version,
      commitId: props.commitId,
      logRetentionInDays,
      logLevel,
      createIndexManagedPolicy: runtimePolicies.createIndexPolicy,
      slackBotManagedPolicy: runtimePolicies.slackBotPolicy,
      syncKnowledgeBaseManagedPolicy: runtimePolicies.syncKnowledgeBasePolicy,
      slackBotTokenParameter: secrets.slackBotTokenParameter,
      slackSigningSecretParameter: secrets.slackSigningSecretParameter,
      guardrailId: vectorKB.guardrail.guardrailId,
      guardrailVersion: vectorKB.guardrail.guardrailVersion,
      collectionId: openSearchResources.collection.collection.attrId,
      knowledgeBaseId: vectorKB.knowledgeBase.attrKnowledgeBaseId,
      dataSourceId: vectorKB.dataSource.attrDataSourceId,
      region,
      account,
      slackBotTokenSecret: secrets.slackBotTokenSecret,
      slackBotSigningSecret: secrets.slackBotSigningSecret,
      slackBotStateTable: tables.slackBotStateTable.table,
      promptName: bedrockPromptResources.queryReformulationPrompt.promptName,
      isPullRequest: isPullRequest,
      mainSlackBotLambdaExecutionRoleArn: mainSlackBotLambdaExecutionRoleArn
    })

    // Create vector index after Functions are created
    const vectorIndex = new VectorIndex(this, "VectorIndex", {
      indexName: VECTOR_INDEX_NAME,
      collection: openSearchResources.collection.collection,
      endpoint
    })

    // Ensure knowledge base waits for vector index
    vectorKB.knowledgeBase.node.addDependency(vectorIndex.cfnIndex)

    // Add S3 notification to trigger sync Lambda function
    new S3LambdaNotification(this, "S3LambdaNotification", {
      bucket: storage.kbDocsBucket.bucket,
      lambdaFunction: functions.syncKnowledgeBaseFunction.function
    })

    // Create Apis and pass the Lambda function
    const apis = new Apis(this, "Apis", {
      stackName: props.stackName,
      logRetentionInDays,
      functions: {
        slackBot: functions.slackBotLambda
      }
    })

    // Output: SlackBot Endpoint
    new CfnOutput(this, "SlackBotEventsEndpoint", {
      value: `https://${apis.apis["api"].api.domainName?.domainName}/slack/events`,
      description: "Slack Events API endpoint for @mentions and direct messages"
    })

    // Output: Bedrock Prompt ARN
    new CfnOutput(this, "QueryReformulationPromptArn", {
      value: bedrockPromptResources.queryReformulationPrompt.promptArn,
      description: "ARN of the query reformulation prompt in Bedrock"
    })

    new CfnOutput(this, "kbDocsBucketArn", {
      value: storage.kbDocsBucket.bucket.bucketArn,
      exportName: `${props.stackName}:kbDocsBucket:Arn`
    })
    new CfnOutput(this, "kbDocsBucketName", {
      value: storage.kbDocsBucket.bucket.bucketName,
      exportName: `${props.stackName}:kbDocsBucket:Name`
    })

    new CfnOutput(this, "SlackBotLambdaRoleArn", {
      value: functions.slackBotLambda.executionRole.roleArn,
      exportName: `${props.stackName}:lambda:SlackBot:ExecutionRole:Arn`
    })

<<<<<<< HEAD
    new CfnOutput(this, "SlackBotLambdaArn", {
      value: functions.slackBotLambda.function.functionArn,
      exportName: `${props.stackName}:lambda:SlackBot:Arn`
    })

=======
>>>>>>> 5627ebe7
    if (isPullRequest) {
      new CfnOutput(this, "VERSION_NUMBER", {
        value: props.version,
        exportName: `${props.stackName}:local:VERSION-NUMBER`
      })
      new CfnOutput(this, "COMMIT_ID", {
        value: props.commitId,
        exportName: `${props.stackName}:local:COMMIT-ID`
      })
      new CfnOutput(this, "slackBotToken", {
        value: slackBotToken,
        exportName: `${props.stackName}:local:slackBotToken`
      })
      new CfnOutput(this, "slackSigningSecret", {
        value: slackSigningSecret,
        exportName: `${props.stackName}:local:slackSigningSecret`
      })
    }
    // Final CDK Nag Suppressions
    nagSuppressions(this)
  }
}<|MERGE_RESOLUTION|>--- conflicted
+++ resolved
@@ -191,14 +191,6 @@
       exportName: `${props.stackName}:lambda:SlackBot:ExecutionRole:Arn`
     })
 
-<<<<<<< HEAD
-    new CfnOutput(this, "SlackBotLambdaArn", {
-      value: functions.slackBotLambda.function.functionArn,
-      exportName: `${props.stackName}:lambda:SlackBot:Arn`
-    })
-
-=======
->>>>>>> 5627ebe7
     if (isPullRequest) {
       new CfnOutput(this, "VERSION_NUMBER", {
         value: props.version,
