/* eslint-disable max-len, @typescript-eslint/no-unused-vars */
import {Stack} from "aws-cdk-lib"
import {NagPackSuppression, NagSuppressions} from "cdk-nag"

export const nagSuppressions = (stack: Stack) => {
  const stackName = stack.node.tryGetContext("stackName") || "epsam"
<<<<<<< HEAD
=======
  const account = Stack.of(stack).account
>>>>>>> aeb5e30a
  // Suppress granular wildcard on log stream for SlackBot Lambda
  safeAddNagSuppression(
    stack,
    "/EpsAssistMeStack/Functions/SlackBotLambda/LambdaPutLogsManagedPolicy/Resource",
    [
      {
        id: "AwsSolutions-IAM5",
        reason: "Wildcard permissions for log stream access are required and scoped appropriately.",
        appliesTo: [
          "Resource::<FunctionsSlackBotLambdaLambdaLogGroup3597D783.Arn>:log-stream:*"
        ]
      }
    ]
  )

  // Suppress wildcard log permissions for CreateIndex Lambda
  safeAddNagSuppression(
    stack,
    "/EpsAssistMeStack/Functions/CreateIndexFunction/LambdaPutLogsManagedPolicy/Resource",
    [
      {
        id: "AwsSolutions-IAM5",
        reason: "Wildcard permissions are required for log stream access under known paths.",
        appliesTo: [
          "Resource::<FunctionsCreateIndexFunctionLambdaLogGroupB45008DF.Arn>:log-stream:*"
        ]
      }
    ]
  )

  // Suppress wildcard log permissions for SyncKnowledgeBase Lambda
  safeAddNagSuppression(
    stack,
    "/EpsAssistMeStack/Functions/SyncKnowledgeBaseFunction/LambdaPutLogsManagedPolicy/Resource",
    [
      {
        id: "AwsSolutions-IAM5",
        reason: "Wildcard permissions are required for log stream access under known paths.",
        appliesTo: [
          "Resource::<FunctionsSyncKnowledgeBaseFunctionLambdaLogGroupB19BE2BE.Arn>:log-stream:*"
        ]
      }
    ]
  )

  // Suppress API Gateway validation warning for Apis construct
  safeAddNagSuppression(
    stack,
    "/EpsAssistMeStack/Apis/EpsAssistApiGateway/ApiGateway/Resource",
    [
      {
        id: "AwsSolutions-APIG2",
        reason: "Validation is handled within Lambda; request validation is intentionally omitted."
      }
    ]
  )

  // Suppress AWS managed policy usage in default CDK role
  safeAddNagSuppression(
    stack,
    "/EpsAssistMeStack/AWS679f53fac002430cb0da5b7982bd2287/ServiceRole/Resource",
    [
      {
        id: "AwsSolutions-IAM4",
        reason: "Auto-generated service role uses AWS managed policy, which is acceptable here."
      }
    ]
  )

  // Suppress unauthenticated API route warnings
  safeAddNagSuppression(
    stack,
    "/EpsAssistMeStack/Apis/EpsAssistApiGateway/ApiGateway/Default/slack/events/POST/Resource",
    [
      {
        id: "AwsSolutions-APIG4",
        reason: "Slack command endpoint is intentionally unauthenticated."
      },
      {
        id: "AwsSolutions-COG4",
        reason: "Cognito not required for this public endpoint."
      }
    ]
  )

  // Suppress missing WAF on API stage for Apis construct
  safeAddNagSuppression(
    stack,
    "/EpsAssistMeStack/Apis/EpsAssistApiGateway/ApiGateway/DeploymentStage.prod/Resource",
    [
      {
        id: "AwsSolutions-APIG3",
        reason: "WAF not in current scope; may be added later."
      }
    ]
  )

  // Suppress IAM wildcard permissions for Bedrock execution managed policy
  safeAddNagSuppression(
    stack,
    "/EpsAssistMeStack/IamResources/BedrockExecutionManagedPolicy/Resource",
    [
      {
        id: "AwsSolutions-IAM5",
        reason: "Bedrock Knowledge Base requires these permissions to access S3 documents and OpenSearch collection.",
        appliesTo: [
<<<<<<< HEAD
          "Resource::<StorageDocsBucketepsamDocsF25F63F1.Arn>/*",
          "Resource::<StorageDocsBucketepsampr20Docs075F648F.Arn>/*",
=======
>>>>>>> aeb5e30a
          "Action::bedrock:Delete*",
          "Resource::<StorageDocsBucketepsamDocsF25F63F1.Arn>/*",
          "Resource::<StorageDocsBucketepsampr16Docs240CC945.Arn>/*",
          `Resource::arn:aws:bedrock:eu-west-2:${account}:knowledge-base/*`,
          `Resource::arn:aws:aoss:eu-west-2:${account}:collection/*`,
          "Resource::*"
        ]
      }
    ]
  )

  // Suppress wildcard permissions for CreateIndex managed policy
  safeAddNagSuppression(
    stack,
    "/EpsAssistMeStack/IamResources/CreateIndexManagedPolicy/Resource",
    [
      {
        id: "AwsSolutions-IAM5",
        reason: "Lambda needs access to all OpenSearch collections and indexes to create and manage indexes.",
        appliesTo: [
          `Resource::arn:aws:aoss:eu-west-2:${account}:collection/*`,
          `Resource::arn:aws:aoss:eu-west-2:${account}:index/*`
        ]
      }
    ]
  )

  // Suppress wildcard permissions for SlackBot managed policy
  safeAddNagSuppression(
    stack,
    "/EpsAssistMeStack/IamResources/SlackBotManagedPolicy/Resource",
    [
      {
        id: "AwsSolutions-IAM5",
        reason: "SlackBot Lambda needs access to all guardrails, knowledge bases, and functions for content filtering and self-invocation.",
        appliesTo: [
          `Resource::arn:aws:lambda:eu-west-2:${account}:function:*`,
          `Resource::arn:aws:bedrock:eu-west-2:${account}:guardrail/*`,
          `Resource::arn:aws:bedrock:eu-west-2:${account}:knowledge-base/*`,
          "Action::kms:GenerateDataKey*",
          "Action::kms:ReEncrypt*"
        ]
      }
    ]
  )

  // Suppress wildcard permissions for SyncKnowledgeBase managed policy
  safeAddNagSuppression(
    stack,
    "/EpsAssistMeStack/IamResources/SyncKnowledgeBaseManagedPolicy/Resource",
    [
      {
        id: "AwsSolutions-IAM5",
        reason: "SyncKnowledgeBase Lambda needs access to knowledge bases and data sources for synchronization.",
        appliesTo: [
          "Resource::arn:aws:bedrock:eu-west-2:undefined:knowledge-base/*",
          "Resource::arn:aws:bedrock:eu-west-2:undefined:knowledge-base/*/data-source/*",
          "Resource::arn:aws:bedrock:eu-west-2:591291862413:knowledge-base/*",
          "Resource::arn:aws:bedrock:eu-west-2:591291862413:knowledge-base/*/data-source/*"
        ]
      }
    ]
  )

  // Suppress S3 server access logs for knowledge base documents bucket
  safeAddNagSuppression(
    stack,
    `/EpsAssistMeStack/Storage/DocsBucket/${stackName}-Docs/Resource`,
    [
      {
        id: "AwsSolutions-S1",
        reason: "Server access logging not required for knowledge base documents bucket."
      }
    ]
  )

  // Suppress secrets without rotation
  safeAddNagSuppression(
    stack,
    "/EpsAssistMeStack/Secrets/SlackBotToken/Secret/Resource",
    [
      {
        id: "AwsSolutions-SMG4",
        reason: "Slack bot token rotation is handled manually as part of the Slack app configuration process."
      }
    ]
  )

  safeAddNagSuppression(
    stack,
    "/EpsAssistMeStack/Secrets/SlackBotSigning/Secret/Resource",
    [
      {
        id: "AwsSolutions-SMG4",
        reason: "Slack signing secret rotation is handled manually as part of the Slack app configuration process."
      }
    ]
  )

<<<<<<< HEAD
  // Suppress AWS managed policy usage in BucketNotificationsHandler (wildcard for any hash)
  const bucketNotificationHandlers = stack.node.findAll().filter(node =>
    node.node.id.startsWith("BucketNotificationsHandler")
  )

  bucketNotificationHandlers.forEach(handler => {
    safeAddNagSuppression(
      stack,
      `${handler.node.path}/Role/Resource`,
      [
        {
          id: "AwsSolutions-IAM4",
          reason: "Auto-generated CDK role uses AWS managed policy for basic Lambda execution.",
          appliesTo: [
            "Policy::arn:<AWS::Partition>:iam::aws:policy/service-role/AWSLambdaBasicExecutionRole"
          ]
        }
      ]
    )

    safeAddNagSuppression(
      stack,
      `${handler.node.path}/Role/DefaultPolicy/Resource`,
      [
        {
          id: "AwsSolutions-IAM5",
          reason: "Auto-generated CDK role requires wildcard permissions for S3 bucket notifications.",
          appliesTo: [
            "Resource::*"
          ]
        }
      ]
    )
  })
=======
>>>>>>> aeb5e30a
}

const safeAddNagSuppression = (stack: Stack, path: string, suppressions: Array<NagPackSuppression>) => {
  try {
    NagSuppressions.addResourceSuppressionsByPath(stack, path, suppressions)
  } catch (err) {
    console.log(`Could not find path ${path}: ${err}`)
  }
}

// Apply the same nag suppression to multiple resources
const safeAddNagSuppressionGroup = (stack: Stack, paths: Array<string>, suppressions: Array<NagPackSuppression>) => {
  for (const p of paths) {
    safeAddNagSuppression(stack, p, suppressions)
  }
}<|MERGE_RESOLUTION|>--- conflicted
+++ resolved
@@ -4,10 +4,7 @@
 
 export const nagSuppressions = (stack: Stack) => {
   const stackName = stack.node.tryGetContext("stackName") || "epsam"
-<<<<<<< HEAD
-=======
   const account = Stack.of(stack).account
->>>>>>> aeb5e30a
   // Suppress granular wildcard on log stream for SlackBot Lambda
   safeAddNagSuppression(
     stack,
@@ -114,14 +111,9 @@
         id: "AwsSolutions-IAM5",
         reason: "Bedrock Knowledge Base requires these permissions to access S3 documents and OpenSearch collection.",
         appliesTo: [
-<<<<<<< HEAD
           "Resource::<StorageDocsBucketepsamDocsF25F63F1.Arn>/*",
-          "Resource::<StorageDocsBucketepsampr20Docs075F648F.Arn>/*",
-=======
->>>>>>> aeb5e30a
+          "Resource::<StorageDocsBucketepsampr26DocsEF3936E5.Arn>/*",
           "Action::bedrock:Delete*",
-          "Resource::<StorageDocsBucketepsamDocsF25F63F1.Arn>/*",
-          "Resource::<StorageDocsBucketepsampr16Docs240CC945.Arn>/*",
           `Resource::arn:aws:bedrock:eu-west-2:${account}:knowledge-base/*`,
           `Resource::arn:aws:aoss:eu-west-2:${account}:collection/*`,
           "Resource::*"
@@ -174,10 +166,8 @@
         id: "AwsSolutions-IAM5",
         reason: "SyncKnowledgeBase Lambda needs access to knowledge bases and data sources for synchronization.",
         appliesTo: [
-          "Resource::arn:aws:bedrock:eu-west-2:undefined:knowledge-base/*",
-          "Resource::arn:aws:bedrock:eu-west-2:undefined:knowledge-base/*/data-source/*",
-          "Resource::arn:aws:bedrock:eu-west-2:591291862413:knowledge-base/*",
-          "Resource::arn:aws:bedrock:eu-west-2:591291862413:knowledge-base/*/data-source/*"
+          `Resource::arn:aws:bedrock:eu-west-2:${account}:knowledge-base/*`,
+          `Resource::arn:aws:bedrock:eu-west-2:${account}:knowledge-base/*/data-source/*`
         ]
       }
     ]
@@ -218,7 +208,6 @@
     ]
   )
 
-<<<<<<< HEAD
   // Suppress AWS managed policy usage in BucketNotificationsHandler (wildcard for any hash)
   const bucketNotificationHandlers = stack.node.findAll().filter(node =>
     node.node.id.startsWith("BucketNotificationsHandler")
@@ -253,8 +242,6 @@
       ]
     )
   })
-=======
->>>>>>> aeb5e30a
 }
 
 const safeAddNagSuppression = (stack: Stack, path: string, suppressions: Array<NagPackSuppression>) => {
