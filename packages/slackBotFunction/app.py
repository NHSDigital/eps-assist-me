--- conflicted
+++ resolved
@@ -2,16 +2,6 @@
 import re
 import json
 import boto3
-<<<<<<< HEAD
-from slack_bolt import App
-from slack_bolt.adapter.aws_lambda import SlackRequestHandler
-from aws_lambda_powertools import Logger
-from aws_lambda_powertools.utilities.parameters import get_parameter
-from aws_lambda_powertools.utilities.typing import LambdaContext
-
-# Initialize Powertools Logger
-logger = Logger(service="slackBotFunction")
-=======
 import time
 from slack_bolt import App
 from slack_bolt.adapter.aws_lambda import SlackRequestHandler
@@ -28,7 +18,6 @@
 # Initialize DynamoDB client
 dynamodb = boto3.resource("dynamodb")
 table = dynamodb.Table(os.environ["SLACK_BOT_STATE_TABLE"])
->>>>>>> aeb5e30a
 
 # Get parameter names from environment variables
 bot_token_parameter = os.environ["SLACK_BOT_TOKEN_PARAMETER"]
@@ -71,18 +60,6 @@
 def is_duplicate_event(event_id):
     """Check if event has already been processed using conditional put"""
     try:
-<<<<<<< HEAD
-        user_query = body["text"]
-        logger.info(
-            f"Acknowledging command: {SLACK_SLASH_COMMAND}",
-            extra={"user_query": user_query},
-        )
-        ack(f"\n{SLACK_SLASH_COMMAND} - Processing Request: {user_query}")
-
-    except Exception as err:
-        logger.error(f"Error acknowledging command: {err}")
-        ack(f"{SLACK_SLASH_COMMAND} - Sorry an error occurred. Please try again later.")
-=======
         ttl = int(time.time()) + 3600  # 1 hour TTL
         table.put_item(
             Item={"eventId": event_id, "ttl": ttl, "timestamp": int(time.time())},
@@ -94,35 +71,17 @@
             return True  # Item already exists, so it's a duplicate
         return False
 
->>>>>>> aeb5e30a
 
 def trigger_async_processing(event_data):
     """
     Trigger async processing of the Slack event to avoid timeout issues.
     """
-<<<<<<< HEAD
-    try:
-        user_query = body["text"]
-        logger.info(
-            f"Processing command: {SLACK_SLASH_COMMAND}",
-            extra={"user_query": user_query},
-        )
-
-        kb_response = get_bedrock_knowledgebase_response(user_query)
-        response_text = kb_response["output"]["text"]
-        respond(f"\n{SLACK_SLASH_COMMAND} - Response: {response_text}\n")
-
-    except Exception as err:
-        logger.error(f"Error processing command: {err}")
-        respond(f"{SLACK_SLASH_COMMAND} - Sorry an error occurred. Please try again later.")
-=======
     lambda_client = boto3.client("lambda")
     lambda_client.invoke(
         FunctionName=os.environ["AWS_LAMBDA_FUNCTION_NAME"],
         InvocationType="Event",
         Payload=json.dumps({"async_processing": True, "slack_event": event_data}),
     )
->>>>>>> aeb5e30a
 
 
 def get_bedrock_knowledgebase_response(user_query):
@@ -239,13 +198,6 @@
         trigger_async_processing({"event": event, "event_id": event_id, "bot_token": bot_token})
 
 
-<<<<<<< HEAD
-
-# Lambda handler method.
-@logger.inject_lambda_context
-def handler(event: dict, context: LambdaContext) -> dict:
-    logger.info(f"Lambda invoked for {SLACK_SLASH_COMMAND}", extra={"event": event})
-=======
 @logger.inject_lambda_context
 def handler(event: dict, context: LambdaContext) -> dict:
     logger.info("Lambda invoked for Slack bot", extra={"event": event})
@@ -254,6 +206,5 @@
         process_async_slack_event(event["slack_event"])
         return {"statusCode": 200}
 
->>>>>>> aeb5e30a
     slack_handler = SlackRequestHandler(app=app)
     return slack_handler.handle(event, context)