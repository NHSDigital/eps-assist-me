--- conflicted
+++ resolved
@@ -3,6 +3,7 @@
 from unittest.mock import Mock, patch
 import os
 import sys
+from botocore.exceptions import ClientError
 
 
 @pytest.fixture
@@ -91,17 +92,9 @@
     # Mock DynamoDB
     mock_boto_resource.return_value.Table.return_value = Mock()
 
-<<<<<<< HEAD
-    error = ClientError(
-        error_response={"Error": {"Code": "ConditionalCheckFailedException"}},
-        operation_name="PutItem",
-    )
-    mock_table.put_item.side_effect = error
-=======
     # Mock Slack App
     mock_app = Mock()
     mock_app_class.return_value = mock_app
->>>>>>> 5f345437
 
     clear_modules()
 
@@ -204,8 +197,6 @@
     mock_app_class.return_value = Mock()
 
     # Mock ConditionalCheckFailedException
-    from botocore.exceptions import ClientError
-
     error = ClientError(error_response={"Error": {"Code": "ConditionalCheckFailedException"}}, operation_name="PutItem")
     mock_table.put_item.side_effect = error
 
@@ -296,10 +287,10 @@
 @patch("boto3.resource")
 @patch("slack_sdk.WebClient")
 @patch("slack_bolt.App")
-def test_process_async_slack_event_empty_query(
+def test_process_async_slack_event_with_thread_ts(
     mock_app_class, mock_webclient, mock_boto_resource, mock_get_parameter, mock_env
 ):
-    """Test async event processing with empty query"""
+    """Test async event processing with existing thread_ts"""
     # Mock parameter retrieval
     mock_get_parameter.side_effect = [
         json.dumps({"token": "test-token"}),
@@ -317,142 +308,10 @@
 
     clear_modules()
 
-    from app.slack.slack_events import process_async_slack_event
-
-    slack_event_data = {
-        "event": {
-            "text": "<@U123>",  # Only mention, no actual query
-            "user": "U456",
-            "channel": "C789",
-            "ts": "1234567890.123",
-        },
-        "event_id": "evt123",
-        "bot_token": "bot-token",
-    }
-
-    process_async_slack_event(slack_event_data)
-
-    mock_client.chat_postMessage.assert_called_once_with(
-        channel="C789",
-        text="Hi there! Please ask me a question and I'll help you find information from our knowledge base.",
-        thread_ts="1234567890.123",
-    )
-
-
-@patch("aws_lambda_powertools.utilities.parameters.get_parameter")
-@patch("boto3.resource")
-@patch("slack_sdk.WebClient")
-@patch("slack_bolt.App")
-def test_process_async_slack_event_error(
-    mock_app_class, mock_webclient, mock_boto_resource, mock_get_parameter, mock_env
-):
-    """Test async event processing with error"""
-    # Mock parameter retrieval
-    mock_get_parameter.side_effect = [
-        json.dumps({"token": "test-token"}),
-        json.dumps({"secret": "test-secret"}),
-    ]
-
-    # Mock DynamoDB
-    mock_boto_resource.return_value.Table.return_value = Mock()
-
-    # Mock Slack App
-    mock_app_class.return_value = Mock()
-
-    mock_client = Mock()
-    mock_webclient.return_value = mock_client
-
-    clear_modules()
-
     with patch("app.slack.slack_events.get_bedrock_knowledgebase_response") as mock_bedrock:
-        mock_bedrock.side_effect = Exception("Bedrock error")
+        mock_bedrock.return_value = {"output": {"text": "AI response"}}
 
         from app.slack.slack_events import process_async_slack_event
-
-        slack_event_data = {
-            "event": {
-                "text": "test question",
-                "user": "U456",
-                "channel": "C789",
-                "ts": "1234567890.123",
-            },
-            "event_id": "evt123",
-            "bot_token": "bot-token",
-        }
-
-        process_async_slack_event(slack_event_data)
-
-        mock_client.chat_postMessage.assert_called_once_with(
-            channel="C789",
-            text="Sorry, an error occurred while processing your request. Please try again later.",
-            thread_ts="1234567890.123",
-        )
-
-
-<<<<<<< HEAD
-@patch("slack_bolt.App")
-@patch("aws_lambda_powertools.utilities.parameters.get_parameter")
-@patch("boto3.resource")
-def test_handle_app_mention_missing_event_id(mock_boto_resource, mock_get_parameter, mock_app, mock_env):
-    """Test app mention handler with missing event ID"""
-    mock_get_parameter.side_effect = [
-        json.dumps({"token": "test-token"}),
-        json.dumps({"secret": "test-secret"}),
-    ]
-    mock_boto_resource.return_value.Table.return_value = Mock()
-
-    if "app" in sys.modules:
-        del sys.modules["app"]
-
-    # Import to test the function exists
-    from app import handle_app_mention
-
-    assert callable(handle_app_mention)
-
-
-@patch("slack_bolt.App")
-@patch("aws_lambda_powertools.utilities.parameters.get_parameter")
-@patch("boto3.resource")
-def test_handle_direct_message_channel_type(mock_boto_resource, mock_get_parameter, mock_app, mock_env):
-    """Test direct message handler channel type check"""
-    mock_get_parameter.side_effect = [
-        json.dumps({"token": "test-token"}),
-        json.dumps({"secret": "test-secret"}),
-    ]
-    mock_boto_resource.return_value.Table.return_value = Mock()
-
-    if "app" in sys.modules:
-        del sys.modules["app"]
-
-    # Import to test the function exists
-    from app import handle_direct_message
-
-    assert callable(handle_direct_message)
-
-
-@patch("slack_bolt.App")
-@patch("aws_lambda_powertools.utilities.parameters.get_parameter")
-@patch("boto3.resource")
-@patch("slack_sdk.WebClient")
-def test_process_async_slack_event_with_thread_ts(
-    mock_webclient, mock_boto_resource, mock_get_parameter, mock_app, mock_env
-):
-    """Test async event processing with existing thread_ts"""
-    mock_get_parameter.side_effect = [
-        json.dumps({"token": "test-token"}),
-        json.dumps({"secret": "test-secret"}),
-    ]
-    mock_boto_resource.return_value.Table.return_value = Mock()
-    mock_client = Mock()
-    mock_webclient.return_value = mock_client
-
-    if "app" in sys.modules:
-        del sys.modules["app"]
-
-    with patch("app.get_bedrock_knowledgebase_response") as mock_bedrock:
-        mock_bedrock.return_value = {"output": {"text": "AI response"}}
-
-        from app import process_async_slack_event
 
         slack_event_data = {
             "event": {
@@ -474,383 +333,249 @@
         )
 
 
-@patch("slack_bolt.App")
-@patch("aws_lambda_powertools.utilities.parameters.get_parameter")
-@patch("boto3.resource")
-def test_log_request_middleware_execution_fixed(mock_boto_resource, mock_get_parameter, mock_app_class, mock_env):
-    """Test log_request middleware actual execution to cover lines 56-57"""
-    mock_get_parameter.side_effect = [
-        json.dumps({"token": "test-token"}),
-        json.dumps({"secret": "test-secret"}),
-    ]
-    mock_boto_resource.return_value.Table.return_value = Mock()
-
-    # Mock the app instance and middleware registration
-    mock_app_instance = Mock()
-    mock_app_class.return_value = mock_app_instance
-
-    if "app" in sys.modules:
-        del sys.modules["app"]
-
-    # Import the module to register the middleware
-    import app  # noqa: F401
-
-    # Verify the app.middleware decorator was called during import
-    mock_app_instance.middleware.assert_called()
-
-    # Get the middleware function that was registered
-    middleware_calls = mock_app_instance.middleware.call_args_list
-    assert len(middleware_calls) > 0
-
-    # The middleware function should be the log_request function
-    middleware_func = middleware_calls[0][0][0]  # First argument of first call
-
-    # Now test calling the middleware function directly
+@patch("aws_lambda_powertools.utilities.parameters.get_parameter")
+@patch("boto3.resource")
+@patch("slack_sdk.WebClient")
+@patch("slack_bolt.App")
+def test_process_async_slack_event_empty_query(
+    mock_app_class, mock_webclient, mock_boto_resource, mock_get_parameter, mock_env
+):
+    """Test async event processing with empty query"""
+    # Mock parameter retrieval
+    mock_get_parameter.side_effect = [
+        json.dumps({"token": "test-token"}),
+        json.dumps({"secret": "test-secret"}),
+    ]
+
+    # Mock DynamoDB
+    mock_boto_resource.return_value.Table.return_value = Mock()
+
+    # Mock Slack App
+    mock_app_class.return_value = Mock()
+
+    mock_client = Mock()
+    mock_webclient.return_value = mock_client
+
+    clear_modules()
+
+    from app.slack.slack_events import process_async_slack_event
+
+    slack_event_data = {
+        "event": {
+            "text": "<@U123>",  # Only mention, no actual query
+            "user": "U456",
+            "channel": "C789",
+            "ts": "1234567890.123",
+        },
+        "event_id": "evt123",
+        "bot_token": "bot-token",
+    }
+
+    process_async_slack_event(slack_event_data)
+
+    mock_client.chat_postMessage.assert_called_once_with(
+        channel="C789",
+        text="Hi there! Please ask me a question and I'll help you find information from our knowledge base.",
+        thread_ts="1234567890.123",
+    )
+
+
+@patch("aws_lambda_powertools.utilities.parameters.get_parameter")
+@patch("boto3.resource")
+@patch("slack_sdk.WebClient")
+@patch("slack_bolt.App")
+def test_process_async_slack_event_error(
+    mock_app_class, mock_webclient, mock_boto_resource, mock_get_parameter, mock_env
+):
+    """Test async event processing with error"""
+    # Mock parameter retrieval
+    mock_get_parameter.side_effect = [
+        json.dumps({"token": "test-token"}),
+        json.dumps({"secret": "test-secret"}),
+    ]
+
+    # Mock DynamoDB
+    mock_boto_resource.return_value.Table.return_value = Mock()
+
+    # Mock Slack App
+    mock_app_class.return_value = Mock()
+
+    mock_client = Mock()
+    mock_webclient.return_value = mock_client
+
+    clear_modules()
+
+    with patch("app.slack.slack_events.get_bedrock_knowledgebase_response") as mock_bedrock:
+        mock_bedrock.side_effect = Exception("Bedrock error")
+
+        from app.slack.slack_events import process_async_slack_event
+
+        slack_event_data = {
+            "event": {
+                "text": "test question",
+                "user": "U456",
+                "channel": "C789",
+                "ts": "1234567890.123",
+            },
+            "event_id": "evt123",
+            "bot_token": "bot-token",
+        }
+
+        process_async_slack_event(slack_event_data)
+
+        mock_client.chat_postMessage.assert_called_once_with(
+            channel="C789",
+            text="Sorry, an error occurred while processing your request. Please try again later.",
+            thread_ts="1234567890.123",
+        )
+
+
+@patch("aws_lambda_powertools.utilities.parameters.get_parameter")
+@patch("boto3.resource")
+@patch("slack_bolt.App")
+def test_handle_direct_message_channel_type(mock_app_class, mock_boto_resource, mock_get_parameter, mock_env):
+    """Test direct message handler channel type check"""
+    # Mock parameter retrieval
+    mock_get_parameter.side_effect = [
+        json.dumps({"token": "test-token"}),
+        json.dumps({"secret": "test-secret"}),
+    ]
+
+    # Mock DynamoDB
+    mock_boto_resource.return_value.Table.return_value = Mock()
+
+    # Mock Slack App
+    mock_app_class.return_value = Mock()
+
+    clear_modules()
+
+    # Import to test the function exists
+    from app.slack.slack_handlers import handle_direct_message
+
+    assert callable(handle_direct_message)
+
+
+@patch("aws_lambda_powertools.utilities.parameters.get_parameter")
+@patch("boto3.resource")
+@patch("slack_bolt.App")
+def test_log_request_middleware_execution(mock_app_class, mock_boto_resource, mock_get_parameter, mock_env):
+    """Test log_request middleware execution"""
+    # Mock parameter retrieval
+    mock_get_parameter.side_effect = [
+        json.dumps({"token": "test-token"}),
+        json.dumps({"secret": "test-secret"}),
+    ]
+
+    # Mock DynamoDB
+    mock_boto_resource.return_value.Table.return_value = Mock()
+
+    # Mock Slack App
+    mock_app_class.return_value = Mock()
+
+    clear_modules()
+
+    from app.slack.slack_handlers import log_request
+
+    # Test the middleware function directly
     mock_next = Mock(return_value="middleware_result")
     mock_logger = Mock()
     test_body = {"test": "body"}
 
-    # This should execute lines 56-57 in the log_request function
-    result = middleware_func(mock_logger, test_body, mock_next)
+    result = log_request(mock_logger, test_body, mock_next)
 
     assert result == "middleware_result"
     mock_next.assert_called_once()
 
 
-@patch("slack_bolt.App")
 @patch("aws_lambda_powertools.utilities.parameters.get_parameter")
 @patch("boto3.resource")
 @patch("boto3.client")
 @patch("time.time")
-def test_app_mention_handler_execution_simple(
+@patch("slack_bolt.App")
+def test_app_mention_handler_flow(
+    mock_app_class,
     mock_time,
     mock_boto_client,
     mock_boto_resource,
     mock_get_parameter,
-    mock_app_class,
     mock_env,
 ):
-    """Test app mention handler execution by simulating the handler registration process"""
-    mock_get_parameter.side_effect = [
-        json.dumps({"token": "test-token"}),
-        json.dumps({"secret": "test-secret"}),
-    ]
+    """Test app mention handler execution flow"""
+    # Mock parameter retrieval
+    mock_get_parameter.side_effect = [
+        json.dumps({"token": "test-token"}),
+        json.dumps({"secret": "test-secret"}),
+    ]
+
     mock_time.return_value = 1000
-
     mock_table = Mock()
     mock_boto_resource.return_value.Table.return_value = mock_table
-
     mock_lambda_client = Mock()
     mock_boto_client.return_value = mock_lambda_client
-
-    # Create a mock app that captures the registered handlers
-    registered_handlers = {}
-
-    def mock_event_decorator(event_type):
-        def decorator(func):
-            registered_handlers[event_type] = func
-            return func
-
-        return decorator
-
-    mock_app_instance = Mock()
-    mock_app_instance.event = mock_event_decorator
-    mock_app_class.return_value = mock_app_instance
-
-    if "app" in sys.modules:
-        del sys.modules["app"]
-
-    # Import the module to register the handlers
-    import app  # noqa: F401
-
-    # Now we should have the actual handler function
-    assert "app_mention" in registered_handlers
-    handler_func = registered_handlers["app_mention"]
+    mock_app_class.return_value = Mock()
+
+    clear_modules()
+
+    from app.slack.slack_handlers import handle_app_mention
 
     mock_ack = Mock()
-
-    # Test 1: Successful flow (no duplicate)
     event = {"user": "U123", "text": "test message"}
     body = {"event_id": "new-event-123"}
 
-    handler_func(event, mock_ack, body)
+    # Test successful flow (no duplicate)
+    handle_app_mention(event, mock_ack, body)
     mock_ack.assert_called()
-    mock_table.put_item.assert_called()
-    mock_lambda_client.invoke.assert_called()
-
-    # Reset mocks
-    mock_ack.reset_mock()
-    mock_table.reset_mock()
-    mock_lambda_client.reset_mock()
-
-    # Test 2: Duplicate event
-    from botocore.exceptions import ClientError
-
-    error = ClientError(
-        error_response={"Error": {"Code": "ConditionalCheckFailedException"}},
-        operation_name="PutItem",
-    )
-    mock_table.put_item.side_effect = error
-
-    handler_func(event, mock_ack, body)
-    mock_ack.assert_called()
-    mock_lambda_client.invoke.assert_not_called()  # Should not invoke for duplicates
-
-    # Reset for next test
-    mock_table.put_item.side_effect = None
-    mock_ack.reset_mock()
-    mock_lambda_client.reset_mock()
-
-    # Test 3: Missing event_id
-    body_no_id = {}
-    handler_func(event, mock_ack, body_no_id)
-    mock_ack.assert_called()
-    mock_lambda_client.invoke.assert_called()  # Should still invoke
-
-
-@patch("slack_bolt.App")
+
+
 @patch("aws_lambda_powertools.utilities.parameters.get_parameter")
 @patch("boto3.resource")
 @patch("boto3.client")
 @patch("time.time")
-def test_direct_message_handler_execution_simple(
+@patch("slack_bolt.App")
+def test_direct_message_handler_flow(
+    mock_app_class,
     mock_time,
     mock_boto_client,
     mock_boto_resource,
     mock_get_parameter,
-    mock_app_class,
     mock_env,
 ):
-    """Test direct message handler execution by simulating the handler registration process"""
-    mock_get_parameter.side_effect = [
-        json.dumps({"token": "test-token"}),
-        json.dumps({"secret": "test-secret"}),
-    ]
+    """Test direct message handler execution flow"""
+    # Mock parameter retrieval
+    mock_get_parameter.side_effect = [
+        json.dumps({"token": "test-token"}),
+        json.dumps({"secret": "test-secret"}),
+    ]
+
     mock_time.return_value = 1000
-
     mock_table = Mock()
     mock_boto_resource.return_value.Table.return_value = mock_table
-
     mock_lambda_client = Mock()
     mock_boto_client.return_value = mock_lambda_client
-
-    # Create a mock app that captures the registered handlers
-    registered_handlers = {}
-
-    def mock_event_decorator(event_type):
-        def decorator(func):
-            registered_handlers[event_type] = func
-            return func
-
-        return decorator
-
-    mock_app_instance = Mock()
-    mock_app_instance.event = mock_event_decorator
-    mock_app_class.return_value = mock_app_instance
-
-    if "app" in sys.modules:
-        del sys.modules["app"]
-
-    # Import the module to register the handlers
-    import app  # noqa: F401
-
-    # Now we should have the actual handler function
-    assert "message" in registered_handlers
-    handler_func = registered_handlers["message"]
+    mock_app_class.return_value = Mock()
+
+    clear_modules()
+
+    from app.slack.slack_handlers import handle_direct_message
 
     mock_ack = Mock()
 
-    # Test 1: IM channel - successful flow
+    # Test IM channel - successful flow
     event = {"user": "U123", "text": "test message", "channel_type": "im"}
     body = {"event_id": "new-dm-event-123"}
 
-    handler_func(event, mock_ack, body)
+    handle_direct_message(event, mock_ack, body)
     mock_ack.assert_called()
-    mock_table.put_item.assert_called()
-    mock_lambda_client.invoke.assert_called()
-
-    # Reset mocks
-    mock_ack.reset_mock()
-    mock_table.reset_mock()
-    mock_lambda_client.reset_mock()
-
-    # Test 2: Non-IM channel (should be ignored)
+
+    # Test non-IM channel (should be ignored)
     event_non_im = {"user": "U123", "text": "test message", "channel_type": "channel"}
-
-    handler_func(event_non_im, mock_ack, body)
+    handle_direct_message(event_non_im, mock_ack, body)
     mock_ack.assert_called()
-    mock_lambda_client.invoke.assert_not_called()  # Should not invoke for non-IM
-
-    # Reset mocks
-    mock_ack.reset_mock()
-    mock_lambda_client.reset_mock()
-
-    # Test 3: IM channel with duplicate event
-    from botocore.exceptions import ClientError
-
-    error = ClientError(
-        error_response={"Error": {"Code": "ConditionalCheckFailedException"}},
-        operation_name="PutItem",
-    )
-    mock_table.put_item.side_effect = error
-
-    handler_func(event, mock_ack, body)
-    mock_ack.assert_called()
-    mock_lambda_client.invoke.assert_not_called()  # Should not invoke for duplicates
-
-    # Reset for next test
-    mock_table.put_item.side_effect = None
-    mock_ack.reset_mock()
-    mock_lambda_client.reset_mock()
-
-    # Test 4: IM channel with missing event_id
-    body_no_id = {}
-    handler_func(event, mock_ack, body_no_id)
-    mock_ack.assert_called()
-    mock_lambda_client.invoke.assert_called()  # Should still invoke
-
-
-@patch("slack_bolt.App")
-@patch("aws_lambda_powertools.utilities.parameters.get_parameter")
-@patch("boto3.resource")
-@patch("boto3.client")
-@patch("time.time")
-def test_handlers_direct_call_coverage(
-    mock_time,
-    mock_boto_client,
-    mock_boto_resource,
-    mock_get_parameter,
-    mock_app_class,
-    mock_env,
-):
-    """Test handlers by calling them directly to ensure coverage"""
-    mock_get_parameter.side_effect = [
-        json.dumps({"token": "test-token"}),
-        json.dumps({"secret": "test-secret"}),
-    ]
-    mock_time.return_value = 1000
-
-    mock_table = Mock()
-    mock_boto_resource.return_value.Table.return_value = mock_table
-
-    mock_lambda_client = Mock()
-    mock_boto_client.return_value = mock_lambda_client
-
-    mock_app_instance = Mock()
-    mock_app_class.return_value = mock_app_instance
-
-    if "app" in sys.modules:
-        del sys.modules["app"]
-
-    # Import the module
-    import app
-
-    # Test handle_app_mention directly
-    mock_ack = Mock()
-    event = {"user": "U123", "text": "test message"}
-    body = {"event_id": "new-event-123"}
-
-    # Call the function directly from the module - this should execute without error
-    try:
-        app.handle_app_mention(event, mock_ack, body)
-        # Just verify the function exists and can be called
-        assert hasattr(app, "handle_app_mention")
-    except Exception:
-        # Function exists and was called, that's what matters for coverage
-        pass
-
-    # Test direct message functions
-    event_dm = {"user": "U123", "text": "test message", "channel_type": "im"}
-    body_dm = {"event_id": "new-dm-event-123"}
-
-    try:
-        app.handle_direct_message(event_dm, mock_ack, body_dm)
-        assert hasattr(app, "handle_direct_message")
-    except Exception:
-        # Function exists and was called, that's what matters for coverage
-        pass
-
-    # Test with non-IM channel
-    event_non_im = {"user": "U123", "text": "test message", "channel_type": "channel"}
-    try:
-        app.handle_direct_message(event_non_im, mock_ack, body_dm)
-        assert hasattr(app, "handle_direct_message")
-    except Exception:
-        # Function exists and was called, that's what matters for coverage
-        pass
-
-
-@patch("slack_bolt.App")
-@patch("aws_lambda_powertools.utilities.parameters.get_parameter")
-@patch("boto3.resource")
-def test_handler_registration_coverage(mock_boto_resource, mock_get_parameter, mock_app_class, mock_env):
-    """Test that all handlers are properly registered during module import"""
-    mock_get_parameter.side_effect = [
-        json.dumps({"token": "test-token"}),
-        json.dumps({"secret": "test-secret"}),
-    ]
-    mock_boto_resource.return_value.Table.return_value = Mock()
-
-    mock_app_instance = Mock()
-    mock_app_class.return_value = mock_app_instance
-
-    if "app" in sys.modules:
-        del sys.modules["app"]
-
-    # Import the module - this should trigger all the decorators and register handlers
-    import app  # noqa: F401
-
-    # Verify that the Slack app was initialized with correct parameters
-    mock_app_class.assert_called_once_with(
-        process_before_response=True,
-        token="test-token",
-        signing_secret="test-secret",
-    )
-
-    # Verify middleware was registered
-    mock_app_instance.middleware.assert_called()
-
-    # Verify event handlers were registered
-    mock_app_instance.event.assert_called()
-
-    # Check that we have the expected event types registered
-    event_calls = mock_app_instance.event.call_args_list
-    event_types = [call[0][0] for call in event_calls]
-
-    assert "app_mention" in event_types
-    assert "message" in event_types
-
-
-@patch("slack_bolt.App")
-@patch("aws_lambda_powertools.utilities.parameters.get_parameter")
-@patch("boto3.resource")
-@patch("aws_lambda_powertools.Logger")
-def test_module_initialization_coverage(
-    mock_logger_class, mock_boto_resource, mock_get_parameter, mock_app_class, mock_env
-):
-    """Test module initialization to ensure all top-level code is executed"""
-    mock_get_parameter.side_effect = [
-        json.dumps({"token": "test-token"}),
-        json.dumps({"secret": "test-secret"}),
-    ]
-    mock_boto_resource.return_value.Table.return_value = Mock()
-
-    mock_logger = Mock()
-    mock_logger_class.return_value = mock_logger
-
-    mock_app_instance = Mock()
-    mock_app_class.return_value = mock_app_instance
-
-    if "app" in sys.modules:
-        del sys.modules["app"]
-
-    # Import the module - this executes all top-level code
-    import app  # noqa: F401
-=======
+
+
 def test_basic_functionality():
     """Basic test to ensure pytest works"""
     assert 1 + 1 == 2
->>>>>>> 5f345437
 
 
 def test_async_event_structure():
