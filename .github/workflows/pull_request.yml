name: deploy_pr

on:
  pull_request:
    branches: [main]

env:
  BRANCH_NAME: ${{ github.event.pull_request.head.ref }}

jobs:
<<<<<<< HEAD
  # quality_checks:
  #   uses: NHSDigital/eps-workflow-quality-checks/.github/workflows/quality-checks.yml@v4.1.0
  #   secrets:
  #     SONAR_TOKEN: ${{ secrets.SONAR_TOKEN }}
=======
  quality_checks:
    uses: NHSDigital/eps-workflow-quality-checks/.github/workflows/quality-checks.yml@v4.1.1
    secrets:
      SONAR_TOKEN: ${{ secrets.SONAR_TOKEN }}
>>>>>>> e413cfaa

  pr_title_format_check:
    uses: ./.github/workflows/pr_title_check.yml

  get_issue_number:
    runs-on: ubuntu-22.04
    outputs:
      issue_number: ${{steps.get_issue_number.outputs.result}}

    steps:
      - uses: actions/github-script@v8
        name: get issue number
        id: get_issue_number
        with:
          script: |
            if (context.issue.number) {
              // Return issue number if present
              return context.issue.number;
            } else {
              // Otherwise return issue number from commit
              return (
                await github.rest.repos.listPullRequestsAssociatedWithCommit({
                  commit_sha: context.sha,
                  owner: context.repo.owner,
                  repo: context.repo.repo,
                })
              ).data[0].number;
            }
          result-encoding: string

  get_commit_id:
    runs-on: ubuntu-22.04
    outputs:
      commit_id: ${{ steps.commit_id.outputs.commit_id }}
    steps:
      - name: Get Commit ID
        id: commit_id
        run: |
          echo "commit_id=${{ github.sha }}" >> "$GITHUB_OUTPUT"
  package_code:
    needs: [get_issue_number, get_commit_id]
    uses: ./.github/workflows/cdk_package_code.yml
    with:
      STACK_NAME: epsam-pr-${{needs.get_issue_number.outputs.issue_number}}
      VERSION_NUMBER: PR-${{ needs.get_issue_number.outputs.issue_number }}
      COMMIT_ID: ${{ needs.get_commit_id.outputs.commit_id }}

  release_code:
    needs: [get_issue_number, package_code, get_commit_id]
    uses: ./.github/workflows/cdk_release_code.yml
    with:
      STACK_NAME: epsam-pr-${{needs.get_issue_number.outputs.issue_number}}
      TARGET_ENVIRONMENT: dev-pr
      VERSION_NUMBER: PR-${{ needs.get_issue_number.outputs.issue_number }}
      COMMIT_ID: ${{ needs.get_commit_id.outputs.commit_id }}
      CDK_APP_NAME: EpsAssistMeApp
      DEPLOY_CODE: true
      LOG_RETENTION_IN_DAYS: 30
      LOG_LEVEL: DEBUG
    secrets:
      CLOUD_FORMATION_DEPLOY_ROLE: ${{ secrets.DEV_CLOUD_FORMATION_DEPLOY_ROLE }}
      CDK_PULL_IMAGE_ROLE: ${{ secrets.DEV_CDK_PULL_IMAGE_ROLE }}
      SLACK_BOT_TOKEN: ${{ secrets.SLACK_BOT_TOKEN }}
      SLACK_SIGNING_SECRET: ${{ secrets.SLACK_SIGNING_SECRET }}<|MERGE_RESOLUTION|>--- conflicted
+++ resolved
@@ -8,17 +8,10 @@
   BRANCH_NAME: ${{ github.event.pull_request.head.ref }}
 
 jobs:
-<<<<<<< HEAD
   # quality_checks:
-  #   uses: NHSDigital/eps-workflow-quality-checks/.github/workflows/quality-checks.yml@v4.1.0
+  #   uses: NHSDigital/eps-workflow-quality-checks/.github/workflows/quality-checks.yml@v4.1.1
   #   secrets:
   #     SONAR_TOKEN: ${{ secrets.SONAR_TOKEN }}
-=======
-  quality_checks:
-    uses: NHSDigital/eps-workflow-quality-checks/.github/workflows/quality-checks.yml@v4.1.1
-    secrets:
-      SONAR_TOKEN: ${{ secrets.SONAR_TOKEN }}
->>>>>>> e413cfaa
 
   pr_title_format_check:
     uses: ./.github/workflows/pr_title_check.yml
