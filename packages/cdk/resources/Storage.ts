import {Construct} from "constructs"
import {S3Bucket} from "../constructs/S3Bucket"

export interface StorageProps {
  readonly stackName: string
}

export class Storage extends Construct {
  public readonly kbDocsBucket: S3Bucket

  constructor(scope: Construct, id: string, props: StorageProps) {
    super(scope, id)

    // Create S3 bucket for knowledge base documents with encryption
    this.kbDocsBucket = new S3Bucket(this, "DocsBucket", {
      bucketName: `${props.stackName}-Docs`,
<<<<<<< HEAD
      kmsKey: this.kbDocsKey,
=======
>>>>>>> aeb5e30a
      versioned: true
    })
  }
}<|MERGE_RESOLUTION|>--- conflicted
+++ resolved
@@ -14,10 +14,6 @@
     // Create S3 bucket for knowledge base documents with encryption
     this.kbDocsBucket = new S3Bucket(this, "DocsBucket", {
       bucketName: `${props.stackName}-Docs`,
-<<<<<<< HEAD
-      kmsKey: this.kbDocsKey,
-=======
->>>>>>> aeb5e30a
       versioned: true
     })
   }
