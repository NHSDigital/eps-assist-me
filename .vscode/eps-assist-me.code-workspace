--- conflicted
+++ resolved
@@ -5,17 +5,16 @@
 			"path": ".."
 		},
 		{
-<<<<<<< HEAD
+			"name": "packages/cdk",
+			"path": "../packages/cdk"
+		},
+		{
 			"name": "packages/querytool",
 			"path": "../packages/querytool"
 		},
 		{
 			"name": "packages/slackbot",
 			"path": "../packages/slackbot"
-=======
-			"name": "packages/cdk",
-			"path": "../packages/cdk"
->>>>>>> 93b47ecc
 		}
 	],
 	"settings": {
