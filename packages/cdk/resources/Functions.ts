import {Construct} from "constructs"
import {LambdaFunction} from "../constructs/LambdaFunction"
import {ManagedPolicy} from "aws-cdk-lib/aws-iam"
import {StringParameter} from "aws-cdk-lib/aws-ssm"
import {Secret} from "aws-cdk-lib/aws-secretsmanager"
import {TableV2} from "aws-cdk-lib/aws-dynamodb"

// Claude model for RAG responses
const RAG_MODEL_ID = "anthropic.claude-3-sonnet-20240229-v1:0"
const BEDROCK_KB_DATA_SOURCE = "eps-assist-kb-ds"
const LAMBDA_MEMORY_SIZE = "265"

export interface FunctionsProps {
  readonly stackName: string
  readonly version: string
  readonly commitId: string
  readonly logRetentionInDays: number
  readonly logLevel: string
  readonly createIndexManagedPolicy: ManagedPolicy
  readonly slackBotManagedPolicy: ManagedPolicy
  readonly slackBotTokenParameter: StringParameter
  readonly syncKnowledgeBaseManagedPolicy: ManagedPolicy
  readonly slackSigningSecretParameter: StringParameter
  readonly guardrailId: string
  readonly guardrailVersion: string
  readonly collectionId: string
  readonly knowledgeBaseId: string
  readonly dataSourceId: string
  readonly region: string
  readonly account: string
  readonly slackBotTokenSecret: Secret
  readonly slackBotSigningSecret: Secret
  readonly slackBotStateTable: TableV2
}

export class Functions extends Construct {
  public readonly functions: {[key: string]: LambdaFunction}

  constructor(scope: Construct, id: string, props: FunctionsProps) {
    super(scope, id)

    // Lambda function to create OpenSearch vector index
    const createIndexFunction = new LambdaFunction(this, "CreateIndexFunction", {
      stackName: props.stackName,
      functionName: `${props.stackName}-CreateIndexFunction`,
      packageBasePath: "packages/createIndexFunction",
<<<<<<< HEAD
      entryPoint: "app.py",
      handler: "app.handler",
=======
      entryPoint: "app.handler.py",
>>>>>>> 5f345437
      logRetentionInDays: props.logRetentionInDays,
      logLevel: props.logLevel,
      environmentVariables: {"INDEX_NAME": props.collectionId},
      additionalPolicies: [props.createIndexManagedPolicy]
    })

    // Lambda function to handle Slack bot interactions (events and @mentions)
    const slackBotLambda = new LambdaFunction(this, "SlackBotLambda", {
      stackName: props.stackName,
      functionName: `${props.stackName}-SlackBotFunction`,
      packageBasePath: "packages/slackBotFunction",
<<<<<<< HEAD
      entryPoint: "app/main.py",
      handler: "app.main.handler",
=======
      entryPoint: "app.handler.py",
>>>>>>> 5f345437
      logRetentionInDays: props.logRetentionInDays,
      logLevel: props.logLevel,
      additionalPolicies: [props.slackBotManagedPolicy],
      environmentVariables: {
        "RAG_MODEL_ID": RAG_MODEL_ID,
        "KNOWLEDGEBASE_ID": props.knowledgeBaseId,
        "BEDROCK_KB_DATA_SOURCE": BEDROCK_KB_DATA_SOURCE,
        "LAMBDA_MEMORY_SIZE": LAMBDA_MEMORY_SIZE,
        "SLACK_BOT_TOKEN_PARAMETER": props.slackBotTokenParameter.parameterName,
        "SLACK_SIGNING_SECRET_PARAMETER": props.slackSigningSecretParameter.parameterName,
        "GUARD_RAIL_ID": props.guardrailId,
        "GUARD_RAIL_VERSION": props.guardrailVersion,
        "SLACK_BOT_STATE_TABLE": props.slackBotStateTable.tableName
      }
    })

    // Grant secrets access to SlackBot Lambda
    props.slackBotTokenSecret.grantRead(slackBotLambda.function)
    props.slackBotSigningSecret.grantRead(slackBotLambda.function)

    // Lambda function to sync knowledge base on S3 events
    const syncKnowledgeBaseFunction = new LambdaFunction(this, "SyncKnowledgeBaseFunction", {
      stackName: props.stackName,
      functionName: `${props.stackName}-SyncKnowledgeBaseFunction`,
      packageBasePath: "packages/syncKnowledgeBaseFunction",
      entryPoint: "app.handler.py",
      logRetentionInDays: props.logRetentionInDays,
      logLevel: props.logLevel,
      environmentVariables: {
        "KNOWLEDGEBASE_ID": props.knowledgeBaseId,
        "DATA_SOURCE_ID": props.dataSourceId
      },
      additionalPolicies: [props.syncKnowledgeBaseManagedPolicy]
    })

    this.functions = {
      createIndex: createIndexFunction,
      slackBot: slackBotLambda,
      syncKnowledgeBase: syncKnowledgeBaseFunction
    }
  }
}<|MERGE_RESOLUTION|>--- conflicted
+++ resolved
@@ -44,12 +44,8 @@
       stackName: props.stackName,
       functionName: `${props.stackName}-CreateIndexFunction`,
       packageBasePath: "packages/createIndexFunction",
-<<<<<<< HEAD
       entryPoint: "app.py",
       handler: "app.handler",
-=======
-      entryPoint: "app.handler.py",
->>>>>>> 5f345437
       logRetentionInDays: props.logRetentionInDays,
       logLevel: props.logLevel,
       environmentVariables: {"INDEX_NAME": props.collectionId},
@@ -61,12 +57,8 @@
       stackName: props.stackName,
       functionName: `${props.stackName}-SlackBotFunction`,
       packageBasePath: "packages/slackBotFunction",
-<<<<<<< HEAD
       entryPoint: "app/main.py",
       handler: "app.main.handler",
-=======
-      entryPoint: "app.handler.py",
->>>>>>> 5f345437
       logRetentionInDays: props.logRetentionInDays,
       logLevel: props.logLevel,
       additionalPolicies: [props.slackBotManagedPolicy],
@@ -93,6 +85,7 @@
       functionName: `${props.stackName}-SyncKnowledgeBaseFunction`,
       packageBasePath: "packages/syncKnowledgeBaseFunction",
       entryPoint: "app.handler.py",
+      handler: "app.handler",
       logRetentionInDays: props.logRetentionInDays,
       logLevel: props.logLevel,
       environmentVariables: {
