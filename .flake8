--- conflicted
+++ resolved
@@ -1,10 +1,5 @@
 [flake8]
 max-line-length = 120
 exclude = .*,venv,node_modules,cdk.out
-<<<<<<< HEAD
 max-complexity = 12
-ignore = F821,E203
-=======
-max-complexity = 10
-ignore = F821,E203,W503
->>>>>>> 1a4c35cb
+ignore = F821,E203,W503